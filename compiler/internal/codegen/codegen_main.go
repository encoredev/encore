package codegen

import (
	"fmt"
	"net/http"
	"path"
	"sort"

	. "github.com/dave/jennifer/jen"

	"encr.dev/internal/gocodegen"
	"encr.dev/parser"
	"encr.dev/parser/est"
	"encr.dev/pkg/eerror"
	"encr.dev/pkg/errlist"
	schema "encr.dev/proto/encore/parser/schema/v1"
)

const JsonPkg = "github.com/json-iterator/go"

type Builder struct {
	res *parser.Result

	marshaller *gocodegen.MarshallingCodeGenerator
	errors     *errlist.List
}

func NewBuilder(res *parser.Result) *Builder {
	marshallerPkgPath := path.Join(res.Meta.ModulePath, "__encore", "etype")
	marshaller := gocodegen.NewMarshallingCodeGenerator(marshallerPkgPath, "Marshaller", false)

	return &Builder{
		res:        res,
		errors:     errlist.New(res.FileSet),
		marshaller: marshaller,
	}
}

func (b *Builder) Main(compilerVersion string, mainPkgPath, mainFuncName string) (f *File, err error) {
	defer b.errors.HandleBailout(&err)

	if mainPkgPath != "" {
		f = NewFilePathName(mainPkgPath, "main")
	} else {
		f = NewFile("main")
	}

	b.registerImports(f, mainPkgPath)
	b.importServices(f, mainPkgPath)

	mwNames, mwCode := b.RenderMiddlewares(mainPkgPath)

<<<<<<< HEAD
	svcNames := make([]string, 0, len(b.res.App.Services))
	for _, svc := range b.res.App.Services {
		svcNames = append(svcNames, svc.Name)
	}
	sort.Strings(svcNames)
=======
	corsHeaders, err := b.computeCORSHeaders()
	if err != nil {
		b.error(eerror.Wrap(err, "codegen", "failed to compute CORS headers", nil))
	}
>>>>>>> a560824a

	f.Anon("unsafe") // for go:linkname
	f.Comment("loadApp loads the Encore app runtime.")
	f.Comment("//go:linkname loadApp encore.dev/appruntime/app/appinit.load")
	f.Func().Id("loadApp").Params().Op("*").Qual("encore.dev/appruntime/app/appinit", "LoadData").BlockFunc(func(g *Group) {
		g.Id("static").Op(":=").Op("&").Qual("encore.dev/appruntime/config", "Static").Values(Dict{
			Id("AuthData"):       b.authDataType(),
			Id("EncoreCompiler"): Lit(compilerVersion),
			Id("AppCommit"): Qual("encore.dev/appruntime/config", "CommitInfo").Values(Dict{
				Id("Revision"):    Lit(b.res.Meta.AppRevision),
				Id("Uncommitted"): Lit(b.res.Meta.UncommittedChanges),
			}),
<<<<<<< HEAD
			Id("PubsubTopics"):    b.computeStaticPubsubConfig(),
			Id("Testing"):         False(),
			Id("TestService"):     Lit(""),
			Id("BundledServices"): b.computeBundledServices(),
=======
			Id("CORSHeaders"):  corsHeaders,
			Id("PubsubTopics"): b.computeStaticPubsubConfig(),
			Id("Testing"):      False(),
			Id("TestService"):  Lit(""),
>>>>>>> a560824a
		})
		g.Id("handlers").Op(":=").Add(b.computeHandlerRegistrationConfig(mwNames))

		authHandlerExpr := Nil()
		if ah := b.res.App.AuthHandler; ah != nil {
			authHandlerExpr = Qual(ah.Svc.Root.ImportPath, b.authHandlerName(ah))
		}

		g.Return(Op("&").Qual("encore.dev/appruntime/app/appinit", "LoadData").Values(Dict{
			Id("StaticCfg"):   Id("static"),
			Id("APIHandlers"): Id("handlers"),
			Id("AuthHandler"): authHandlerExpr,
		}))
	})
	f.Line()

	if mainFuncName == "" {
		mainFuncName = "main"
	}

	f.Func().Id(mainFuncName).Params().Block(
		Qual("encore.dev/appruntime/app/appinit", "AppMain").Call(),
	)

	for _, c := range mwCode {
		f.Line()
		f.Add(c)
	}

	return f, b.errors.Err()
}

func (b *Builder) computeStaticPubsubConfig() Code {
	pubsubTopicDict := Dict{}
	for _, topic := range b.res.App.PubSubTopics {
		subscriptions := Dict{}

		for _, sub := range topic.Subscribers {
			traceID := int(b.res.Nodes[sub.DeclFile.Pkg][sub.IdentAST].Id)

			subscriptions[Lit(sub.Name)] = Values(Dict{
				Id("Service"):  Lit(sub.DeclFile.Pkg.Service.Name),
				Id("TraceIdx"): Lit(traceID),
			})
		}

		pubsubTopicDict[Lit(topic.Name)] = Values(Dict{
			Id("Subscriptions"): Map(String()).Op("*").Qual("encore.dev/appruntime/config", "StaticPubsubSubscription").Values(subscriptions),
		})
	}
	return Map(String()).Op("*").Qual("encore.dev/appruntime/config", "StaticPubsubTopic").Values(pubsubTopicDict)
}

func (b *Builder) computeCORSHeaders() (Code, error) {
	// Find all used headers
	usedHeaderSet := map[string]struct{}{}
	usedHeaders := []string{}

	// Walk all the structures looking for headers
	decls := b.res.Meta.Decls
	for _, param := range b.res.App.ParamTypes() {
		err := schema.Walk(decls, param, func(node any) error {
			switch n := node.(type) {
			case *schema.Struct:
				for _, field := range n.Fields {
					for _, tag := range field.Tags {
						if tag.Key == "header" {
							name := http.CanonicalHeaderKey(tag.Name)
							if _, found := usedHeaderSet[name]; !found {
								usedHeaderSet[name] = struct{}{}
								usedHeaders = append(usedHeaders, name)
							}
						}
					}
				}
			}
			return nil
		})
		if err != nil {
			return nil, err
		}
	}

	if len(usedHeaders) == 0 {
		return Nil(), nil
	}

	// Generate the code list of used static headers
	sort.Strings(usedHeaders)
	usedHeadersCode := make([]Code, len(usedHeaders))
	for _, header := range usedHeaders {
		usedHeadersCode = append(usedHeadersCode, Lit(header))
	}
	return Index().String().Values(usedHeadersCode...), nil
}

func (b *Builder) computeHandlerRegistrationConfig(mwNames map[*est.Middleware]*Statement) *Statement {
	return Index().Qual("encore.dev/appruntime/api", "HandlerRegistration").CustomFunc(Options{
		Open:      "{",
		Close:     "}",
		Separator: ",",
		Multi:     true,
	}, func(g *Group) {
		var globalMW []*est.Middleware
		for _, mw := range b.res.App.Middleware {
			if mw.Global {
				globalMW = append(globalMW, mw)
			}
		}

		for _, svc := range b.res.App.Services {
			for _, rpc := range svc.RPCs {
				// Compute middleware for this service.
				rpcMW := b.res.App.MatchingMiddleware(rpc)
				mwExpr := Nil()
				if len(rpcMW) > 0 {
					mwExpr = Index().Op("*").Qual("encore.dev/appruntime/api", "Middleware").ValuesFunc(func(g *Group) {
						for _, mw := range rpcMW {
							g.Add(mwNames[mw])
						}
					})
				}

				g.Values(Dict{
					Id("Handler"):    Qual(svc.Root.ImportPath, b.rpcHandlerName(rpc)),
					Id("Middleware"): mwExpr,
				})
			}
		}
	})
}

func (b *Builder) importServices(f *File, mainPkgPath string) {
	// All services should be imported by the main package so they get initialized on system startup
	// Services may not have API handlers as they could be purely operating on PubSub subscriptions
	// so without this anonymous package import, that service might not be initialised.
	for _, svc := range b.res.App.Services {
		if svc.Root.ImportPath != mainPkgPath {
			f.Anon(svc.Root.ImportPath)
		}
	}
}

func (b *Builder) typeName(param *est.Param, skipPtr bool) *Statement {
	typName := b.schemaTypeToGoType(param.Type)

	if param.IsPtr && !skipPtr {
		typName = Op("*").Add(typName)
	}

	return typName
}

func (b *Builder) authDataType() Code {
	if ah := b.res.App.AuthHandler; ah != nil && ah.AuthData != nil {
		typName := b.schemaTypeToGoType(derefPointer(ah.AuthData.Type))
		if ah.AuthData.IsPointer() {
			// reflect.TypeOf((*T)(nil))
			return Qual("reflect", "TypeOf").Call(Parens(Op("*").Add(typName)).Call(Nil()))
		} else {
			// reflect.TypeOf(T{})
			return Qual("reflect", "TypeOf").Call(typName.Values())
		}
	}
	return Nil()
}

func (b *Builder) computeBundledServices() Code {
	sortedNames := make([]string, 0, len(b.res.App.Services))
	for _, svc := range b.res.App.Services {
		sortedNames = append(sortedNames, svc.Name)
	}
	sort.Strings(sortedNames)

	return Index().String().ValuesFunc(func(g *Group) {
		for _, name := range sortedNames {
			g.Lit(name)
		}
	})
}

func (b *Builder) error(err error) {
	panic(bailout{err})
}

func (b *Builder) errorf(format string, args ...interface{}) {
	panic(bailout{fmt.Errorf(format, args...)})
}

type bailout struct {
	err error
}

func (b bailout) String() string {
	return fmt.Sprintf("bailout(%s)", b.err)
}<|MERGE_RESOLUTION|>--- conflicted
+++ resolved
@@ -50,18 +50,16 @@
 
 	mwNames, mwCode := b.RenderMiddlewares(mainPkgPath)
 
-<<<<<<< HEAD
 	svcNames := make([]string, 0, len(b.res.App.Services))
 	for _, svc := range b.res.App.Services {
 		svcNames = append(svcNames, svc.Name)
 	}
 	sort.Strings(svcNames)
-=======
+
 	corsHeaders, err := b.computeCORSHeaders()
 	if err != nil {
 		b.error(eerror.Wrap(err, "codegen", "failed to compute CORS headers", nil))
 	}
->>>>>>> a560824a
 
 	f.Anon("unsafe") // for go:linkname
 	f.Comment("loadApp loads the Encore app runtime.")
@@ -74,17 +72,11 @@
 				Id("Revision"):    Lit(b.res.Meta.AppRevision),
 				Id("Uncommitted"): Lit(b.res.Meta.UncommittedChanges),
 			}),
-<<<<<<< HEAD
-			Id("PubsubTopics"):    b.computeStaticPubsubConfig(),
-			Id("Testing"):         False(),
-			Id("TestService"):     Lit(""),
-			Id("BundledServices"): b.computeBundledServices(),
-=======
 			Id("CORSHeaders"):  corsHeaders,
 			Id("PubsubTopics"): b.computeStaticPubsubConfig(),
 			Id("Testing"):      False(),
 			Id("TestService"):  Lit(""),
->>>>>>> a560824a
+			Id("BundledServices"): b.computeBundledServices(),
 		})
 		g.Id("handlers").Op(":=").Add(b.computeHandlerRegistrationConfig(mwNames))
 
