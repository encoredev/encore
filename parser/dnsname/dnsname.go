--- conflicted
+++ resolved
@@ -9,44 +9,4 @@
 // DNS1035LabelMaxLength is a label's max length in DNS (RFC 1035)
 const DNS1035LabelMaxLength int = 63
 
-<<<<<<< HEAD
-var dns1035LabelRegexp = regexp.MustCompile("^" + dns1035LabelFmt + "$")
-
-// DNS1035Label tests for a string that conforms to the definition of a label in
-// DNS (RFC 1035).
-// A DNS-1035 label must consist of lower case alphanumeric characters or '-',
-// start with an alphabetic character, and end with an alphanumeric character.
-func DNS1035Label(value string) error {
-	if len(value) > DNS1035LabelMaxLength {
-		return maxLenError(DNS1035LabelMaxLength)
-	}
-	if !dns1035LabelRegexp.MatchString(value) {
-		return regexError(dns1035LabelErrMsg, dns1035LabelFmt, "my-name", "abc-123")
-	}
-	return nil
-}
-
-// MaxLenError returns a string explanation of a "string too long" validation
-// failure.
-func maxLenError(length int) error {
-	return fmt.Errorf("must be no more than %d characters", length)
-}
-
-// RegexError returns a string explanation of a regex validation failure.
-func regexError(msg string, fmt string, examples ...string) error {
-	if len(examples) == 0 {
-		return errors.New(msg + " (regex used for validation is '" + fmt + "')")
-	}
-	msg += " (e.g. "
-	for i := range examples {
-		if i > 0 {
-			msg += " or "
-		}
-		msg += "'" + examples[i] + "', "
-	}
-	msg += "regex used for validation is '" + fmt + "')"
-	return errors.New(msg)
-}
-=======
-var Dns1035LabelRegexp = regexp.MustCompile("^" + dns1035LabelFmt + "$")
->>>>>>> 8e6d2146
+var Dns1035LabelRegexp = regexp.MustCompile("^" + dns1035LabelFmt + "$")