syntax = "proto3";

option go_package = "encr.dev/proto/encore/parser/meta/v1";

package encore.parser.meta.v1;

import "encore/parser/schema/v1/schema.proto";

// Data is the metadata associated with an app version.
message Data {
  string                  module_path         = 1; // app module path
  string                  app_revision        = 2; // app revision (always the VCS revision reference)
  bool                    uncommitted_changes = 8; // true if there where changes made on-top of the VCS revision
  repeated schema.v1.Decl decls               = 3;
  repeated Package        pkgs                = 4;
  repeated Service        svcs                = 5;
  optional AuthHandler    auth_handler        = 6; // the auth handler or nil
  repeated CronJob        cron_jobs           = 7;
  repeated PubSubTopic    pubsub_topics       = 9; // All the pub sub topics declared in the application
  repeated Middleware     middleware          = 10;
  repeated CacheCluster   cache_clusters      = 11;
<<<<<<< HEAD
  repeated Metric         metrics             = 12;
=======
  repeated string         experiments         = 12;
>>>>>>> a560824a
}

// QualifiedName is a name of an object in a specific package.
// It is never an unqualified name, even in circumstances
// where a package may refer to its own objects.
message QualifiedName {
  string pkg  = 1; // "rel/path/to/pkg"
  string name = 2; // ObjectName
}

message Package {
  string                 rel_path     = 1; // import path relative to app root ("." for the app root itself)
  string                 name         = 2; // package name as declared in Go files
  string                 doc          = 3; // associated documentation
  string                 service_name = 4; // service name this package is a part of, if any
  repeated string        secrets      = 5; // secrets required by this package
  repeated QualifiedName rpc_calls    = 6; // RPCs called by the package
  repeated TraceNode     trace_nodes  = 7;
}

message Service {
  string               name       = 1;
  string               rel_path   = 2; // import path relative to app root for the root package in the service
  repeated RPC         rpcs       = 3;
  repeated DBMigration migrations = 4;
  repeated string      databases  = 5; // databases this service connects to
  bool                 has_config = 6; // true if the service has uses config
}

message Selector {
  enum Type {
    UNKNOWN = 0;
    ALL     = 1;
    TAG     = 2;
    // NOTE: If more types are added, update the (selector.Selector).ToProto method.
  }

  Type type = 1;
  string value = 2;
}

message DBMigration {
  string filename    = 1; // filename
  int32  number      = 2; // migration number
  string description = 3; // descriptive name
}

message RPC {
  string                   name            = 1; // name of the RPC endpoint
  string                   doc             = 2; // associated documentation
  string                   service_name    = 3; // the service the RPC belongs to.
  AccessType               access_type     = 4; // how can the RPC be accessed?
  optional schema.v1.Type  request_schema  = 5; // request schema, or nil
  optional schema.v1.Type  response_schema = 6; // response schema, or nil
  Protocol                 proto           = 7;
  schema.v1.Loc            loc             = 8;
  Path                     path            = 9;
  repeated string          http_methods    = 10;
  repeated Selector        tags            = 11;

  enum AccessType {
    PRIVATE = 0;
    PUBLIC = 1;
    AUTH = 2;
  }

  enum Protocol {
    REGULAR = 0;
    RAW = 1;
  }
}

message AuthHandler {
  string                  name      = 1;
  string                  doc       = 2;
  string                  pkg_path  = 3; // package (service) import path
  string                  pkg_name  = 4; // package (service) name
  schema.v1.Loc           loc       = 5;
  optional schema.v1.Type auth_data = 6; // custom auth data, or nil
  optional schema.v1.Type params    = 7; // builtin string or named type
}

message Middleware {
  QualifiedName     name         = 1;
  string            doc          = 2;
  schema.v1.Loc     loc          = 3;
  bool              global       = 4;
  optional string   service_name = 5; // nil if global
  repeated Selector target       = 6;
}

message TraceNode {
  int32 id = 1;
  string filepath = 2; // slash-separated, relative to app root
  int32 start_pos = 4;
  int32 end_pos = 5;

  int32 src_line_start = 6;
  int32 src_line_end = 7;
  int32 src_col_start = 8;
  int32 src_col_end = 9;

  oneof context {
    RPCDefNode           rpc_def           = 10;
    RPCCallNode          rpc_call          = 11;
    StaticCallNode       static_call       = 12;
    AuthHandlerDefNode   auth_handler_def  = 13;
    PubSubTopicDefNode   pubsub_topic_def  = 14;
    PubSubPublishNode    pubsub_publish    = 15;
    PubSubSubscriberNode pubsub_subscriber = 16;
    ServiceInitNode      service_init      = 17;
    MiddlewareDefNode    middleware_def    = 18;
    CacheKeyspaceDefNode cache_keyspace    = 19;
  }
}

message RPCDefNode {
  string service_name = 1;
  string rpc_name = 2;
  string context = 3;
}

message RPCCallNode {
  string service_name = 1;
  string rpc_name = 2;
  string context = 3;
}

message StaticCallNode {
  enum Package {
    UNKNOWN = 0;
    SQLDB = 1;
    RLOG = 2;
  }
  Package package = 1;
  string func = 2;
  string context = 3;
}

message AuthHandlerDefNode {
  string service_name = 1;
  string name = 2;
  string context = 3;
}

message PubSubTopicDefNode {
  string topic_name = 1;
  string context    = 2;
}

message PubSubPublishNode {
  string topic_name = 1;
  string context    = 2;
}

message PubSubSubscriberNode {
  string topic_name      = 1;
  string subscriber_name = 2;
  string service_name    = 3;
  string context         = 4;
}

message ServiceInitNode {
  string service_name    = 1;
  string setup_func_name = 2;
  string context         = 3;
}

message MiddlewareDefNode {
  string pkg_rel_path      = 1;
  string name              = 2;
  string context           = 3;
  repeated Selector target = 4;
}

message CacheKeyspaceDefNode {
  string pkg_rel_path = 1;
  string var_name     = 2;
  string cluster_name = 3;
  string context      = 4;
}

message Path {
  enum Type {
    URL = 0;
    CACHE_KEYSPACE = 1;
  }

  repeated PathSegment segments = 1;
  Type type = 2;
}

message PathSegment {
  enum SegmentType {
    LITERAL = 0;
    PARAM = 1;
    WILDCARD = 2;
  }

  enum ParamType {
    STRING = 0;
    BOOL = 1;
    INT8 = 2;
    INT16 = 3;
    INT32 = 4;
    INT64 = 5;
    INT = 6;
    UINT8 = 7;
    UINT16 = 8;
    UINT32 = 9;
    UINT64 = 10;
    UINT = 11;
    UUID = 12;
  }

  SegmentType type = 1;
  string value = 2;
  ParamType value_type = 3;
}

message CronJob {
  string id = 1;
  string title = 2;
  string doc = 3;
  string schedule = 4;
  QualifiedName endpoint = 5;
}

message PubSubTopic {
  string                name               = 1; // The pub sub topic name (unique per application)
  string                doc                = 2; // The documentation for the topic
  schema.v1.Type        message_type       = 3; // The type of the message
  DeliveryGuarantee     delivery_guarantee = 4; // The delivery guarantee for the topic
  string                ordering_key       = 5; // The field used to group messages; if empty, the topic is not ordered
  repeated Publisher    publishers         = 6; // The publishers for this topic
  repeated Subscription subscriptions      = 7; // The subscriptions to the topic

  message Publisher {
    string service_name = 1; // The service the publisher is in
  }

  message Subscription {
    string name              = 1; // The unique name of the subscription for this topic
    string service_name      = 2; // The service that the subscriber is in
    int64  ack_deadline      = 3; // How long has a consumer got to process and ack a message in nanoseconds
    int64  message_retention = 4; // How long is an undelivered message kept in nanoseconds
    RetryPolicy retry_policy = 5; // The retry policy for the subscription
  }

  message RetryPolicy {
    int64 min_backoff = 1; // min backoff in nanoseconds
    int64 max_backoff = 2; // max backoff in nanoseconds
    int64 max_retries = 3; // max number of retries
  }

  enum DeliveryGuarantee {
    AT_LEAST_ONCE = 0; // All messages will be delivered to each subscription at least once
    EXACTLY_ONCE  = 1; // All messages will be delivered to each subscription exactly once
  }
}

message CacheCluster {
  string            name            = 1; // The pub sub topic name (unique per application)
  string            doc             = 2; // The documentation for the topic
  repeated Keyspace keyspaces       = 3; // The publishers for this topic
  string            eviction_policy = 4; // redis eviction policy

  message Keyspace {
    schema.v1.Type key_type     = 1;
    schema.v1.Type value_type   = 2;
    string         service      = 3;
    string         doc          = 4;
    Path           path_pattern = 5;
  }
}

message Metric {
  string            name         = 1; // the name of the metric
  schema.v1.Builtin value_type   = 2;
  string            doc          = 3; // the doc string
  MetricKind        kind         = 4;
  optional string   service_name = 5; // the service the metric is exclusive to, if any.
  repeated Label    labels       = 6;

  enum MetricKind {
    COUNTER = 0;
    GAUGE = 1;
    HISTOGRAM = 2;
  }

  message Label {
    string key             = 1;
    schema.v1.Builtin type = 2;
    string doc             = 3;
  }
}<|MERGE_RESOLUTION|>--- conflicted
+++ resolved
@@ -19,11 +19,8 @@
   repeated PubSubTopic    pubsub_topics       = 9; // All the pub sub topics declared in the application
   repeated Middleware     middleware          = 10;
   repeated CacheCluster   cache_clusters      = 11;
-<<<<<<< HEAD
-  repeated Metric         metrics             = 12;
-=======
   repeated string         experiments         = 12;
->>>>>>> a560824a
+  repeated Metric         metrics             = 13;
 }
 
 // QualifiedName is a name of an object in a specific package.
