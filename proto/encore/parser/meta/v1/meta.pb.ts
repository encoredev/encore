/* eslint-disable */
import type {
  Loc,
  Type,
  Builtin,
  Decl,
} from "../../../../encore/parser/schema/v1/schema.pb";

export const protobufPackage = "encore.parser.meta.v1";

/** Data is the metadata associated with an app version. */
export interface Data {
  /** app module path */
  module_path: string;
  /** app revision (always the VCS revision reference) */
  app_revision: string;
  /** true if there where changes made on-top of the VCS revision */
  uncommitted_changes: boolean;
  decls: Decl[];
  pkgs: Package[];
  svcs: Service[];
  /** the auth handler or nil */
  auth_handler?: AuthHandler | undefined;
  cron_jobs: CronJob[];
  /** All the pub sub topics declared in the application */
  pubsub_topics: PubSubTopic[];
  middleware: Middleware[];
  cache_clusters: CacheCluster[];
<<<<<<< HEAD
  metrics: Metric[];
=======
  experiments: string[];
>>>>>>> a560824a
}

/**
 * QualifiedName is a name of an object in a specific package.
 * It is never an unqualified name, even in circumstances
 * where a package may refer to its own objects.
 */
export interface QualifiedName {
  /** "rel/path/to/pkg" */
  pkg: string;
  /** ObjectName */
  name: string;
}

export interface Package {
  /** import path relative to app root ("." for the app root itself) */
  rel_path: string;
  /** package name as declared in Go files */
  name: string;
  /** associated documentation */
  doc: string;
  /** service name this package is a part of, if any */
  service_name: string;
  /** secrets required by this package */
  secrets: string[];
  /** RPCs called by the package */
  rpc_calls: QualifiedName[];
  trace_nodes: TraceNode[];
}

export interface Service {
  name: string;
  /** import path relative to app root for the root package in the service */
  rel_path: string;
  rpcs: RPC[];
  migrations: DBMigration[];
  /** databases this service connects to */
  databases: string[];
  /** true if the service has uses config */
  has_config: boolean;
}

export interface Selector {
  type: Selector_Type;
  value: string;
}

export enum Selector_Type {
  UNKNOWN = "UNKNOWN",
  ALL = "ALL",
  /** TAG - NOTE: If more types are added, update the (selector.Selector).ToProto method. */
  TAG = "TAG",
  UNRECOGNIZED = "UNRECOGNIZED",
}

export interface DBMigration {
  /** filename */
  filename: string;
  /** migration number */
  number: number;
  /** descriptive name */
  description: string;
}

export interface RPC {
  /** name of the RPC endpoint */
  name: string;
  /** associated documentation */
  doc: string;
  /** the service the RPC belongs to. */
  service_name: string;
  /** how can the RPC be accessed? */
  access_type: RPC_AccessType;
  /** request schema, or nil */
  request_schema?: Type | undefined;
  /** response schema, or nil */
  response_schema?: Type | undefined;
  proto: RPC_Protocol;
  loc: Loc;
  path: Path;
  http_methods: string[];
  tags: Selector[];
}

export enum RPC_AccessType {
  PRIVATE = "PRIVATE",
  PUBLIC = "PUBLIC",
  AUTH = "AUTH",
  UNRECOGNIZED = "UNRECOGNIZED",
}

export enum RPC_Protocol {
  REGULAR = "REGULAR",
  RAW = "RAW",
  UNRECOGNIZED = "UNRECOGNIZED",
}

export interface AuthHandler {
  name: string;
  doc: string;
  /** package (service) import path */
  pkg_path: string;
  /** package (service) name */
  pkg_name: string;
  loc: Loc;
  /** custom auth data, or nil */
  auth_data?: Type | undefined;
  /** builtin string or named type */
  params?: Type | undefined;
}

export interface Middleware {
  name: QualifiedName;
  doc: string;
  loc: Loc;
  global: boolean;
  /** nil if global */
  service_name?: string | undefined;
  target: Selector[];
}

export interface TraceNode {
  id: number;
  /** slash-separated, relative to app root */
  filepath: string;
  start_pos: number;
  end_pos: number;
  src_line_start: number;
  src_line_end: number;
  src_col_start: number;
  src_col_end: number;
  rpc_def: RPCDefNode | undefined;
  rpc_call: RPCCallNode | undefined;
  static_call: StaticCallNode | undefined;
  auth_handler_def: AuthHandlerDefNode | undefined;
  pubsub_topic_def: PubSubTopicDefNode | undefined;
  pubsub_publish: PubSubPublishNode | undefined;
  pubsub_subscriber: PubSubSubscriberNode | undefined;
  service_init: ServiceInitNode | undefined;
  middleware_def: MiddlewareDefNode | undefined;
  cache_keyspace: CacheKeyspaceDefNode | undefined;
}

export interface RPCDefNode {
  service_name: string;
  rpc_name: string;
  context: string;
}

export interface RPCCallNode {
  service_name: string;
  rpc_name: string;
  context: string;
}

export interface StaticCallNode {
  package: StaticCallNode_Package;
  func: string;
  context: string;
}

export enum StaticCallNode_Package {
  UNKNOWN = "UNKNOWN",
  SQLDB = "SQLDB",
  RLOG = "RLOG",
  UNRECOGNIZED = "UNRECOGNIZED",
}

export interface AuthHandlerDefNode {
  service_name: string;
  name: string;
  context: string;
}

export interface PubSubTopicDefNode {
  topic_name: string;
  context: string;
}

export interface PubSubPublishNode {
  topic_name: string;
  context: string;
}

export interface PubSubSubscriberNode {
  topic_name: string;
  subscriber_name: string;
  service_name: string;
  context: string;
}

export interface ServiceInitNode {
  service_name: string;
  setup_func_name: string;
  context: string;
}

export interface MiddlewareDefNode {
  pkg_rel_path: string;
  name: string;
  context: string;
  target: Selector[];
}

export interface CacheKeyspaceDefNode {
  pkg_rel_path: string;
  var_name: string;
  cluster_name: string;
  context: string;
}

export interface Path {
  segments: PathSegment[];
  type: Path_Type;
}

export enum Path_Type {
  URL = "URL",
  CACHE_KEYSPACE = "CACHE_KEYSPACE",
  UNRECOGNIZED = "UNRECOGNIZED",
}

export interface PathSegment {
  type: PathSegment_SegmentType;
  value: string;
  value_type: PathSegment_ParamType;
}

export enum PathSegment_SegmentType {
  LITERAL = "LITERAL",
  PARAM = "PARAM",
  WILDCARD = "WILDCARD",
  UNRECOGNIZED = "UNRECOGNIZED",
}

export enum PathSegment_ParamType {
  STRING = "STRING",
  BOOL = "BOOL",
  INT8 = "INT8",
  INT16 = "INT16",
  INT32 = "INT32",
  INT64 = "INT64",
  INT = "INT",
  UINT8 = "UINT8",
  UINT16 = "UINT16",
  UINT32 = "UINT32",
  UINT64 = "UINT64",
  UINT = "UINT",
  UUID = "UUID",
  UNRECOGNIZED = "UNRECOGNIZED",
}

export interface CronJob {
  id: string;
  title: string;
  doc: string;
  schedule: string;
  endpoint: QualifiedName;
}

export interface PubSubTopic {
  /** The pub sub topic name (unique per application) */
  name: string;
  /** The documentation for the topic */
  doc: string;
  /** The type of the message */
  message_type: Type;
  /** The delivery guarantee for the topic */
  delivery_guarantee: PubSubTopic_DeliveryGuarantee;
  /** The field used to group messages; if empty, the topic is not ordered */
  ordering_key: string;
  /** The publishers for this topic */
  publishers: PubSubTopic_Publisher[];
  /** The subscriptions to the topic */
  subscriptions: PubSubTopic_Subscription[];
}

export enum PubSubTopic_DeliveryGuarantee {
  /** AT_LEAST_ONCE - All messages will be delivered to each subscription at least once */
  AT_LEAST_ONCE = "AT_LEAST_ONCE",
  /** EXACTLY_ONCE - All messages will be delivered to each subscription exactly once */
  EXACTLY_ONCE = "EXACTLY_ONCE",
  UNRECOGNIZED = "UNRECOGNIZED",
}

export interface PubSubTopic_Publisher {
  /** The service the publisher is in */
  service_name: string;
}

export interface PubSubTopic_Subscription {
  /** The unique name of the subscription for this topic */
  name: string;
  /** The service that the subscriber is in */
  service_name: string;
  /** How long has a consumer got to process and ack a message in nanoseconds */
  ack_deadline: number;
  /** How long is an undelivered message kept in nanoseconds */
  message_retention: number;
  /** The retry policy for the subscription */
  retry_policy: PubSubTopic_RetryPolicy;
}

export interface PubSubTopic_RetryPolicy {
  /** min backoff in nanoseconds */
  min_backoff: number;
  /** max backoff in nanoseconds */
  max_backoff: number;
  /** max number of retries */
  max_retries: number;
}

export interface CacheCluster {
  /** The pub sub topic name (unique per application) */
  name: string;
  /** The documentation for the topic */
  doc: string;
  /** The publishers for this topic */
  keyspaces: CacheCluster_Keyspace[];
  /** redis eviction policy */
  eviction_policy: string;
}

export interface CacheCluster_Keyspace {
  key_type: Type;
  value_type: Type;
  service: string;
  doc: string;
  path_pattern: Path;
}

export interface Metric {
  /** the name of the metric */
  name: string;
  value_type: Builtin;
  /** the doc string */
  doc: string;
  kind: Metric_MetricKind;
  /** the service the metric is exclusive to, if any. */
  service_name?: string | undefined;
  labels: Metric_Label[];
}

export enum Metric_MetricKind {
  COUNTER = "COUNTER",
  GAUGE = "GAUGE",
  HISTOGRAM = "HISTOGRAM",
  UNRECOGNIZED = "UNRECOGNIZED",
}

export interface Metric_Label {
  key: string;
  type: Builtin;
  doc: string;
}<|MERGE_RESOLUTION|>--- conflicted
+++ resolved
@@ -2,7 +2,6 @@
 import type {
   Loc,
   Type,
-  Builtin,
   Decl,
 } from "../../../../encore/parser/schema/v1/schema.pb";
 
@@ -26,11 +25,7 @@
   pubsub_topics: PubSubTopic[];
   middleware: Middleware[];
   cache_clusters: CacheCluster[];
-<<<<<<< HEAD
-  metrics: Metric[];
-=======
   experiments: string[];
->>>>>>> a560824a
 }
 
 /**
@@ -355,34 +350,6 @@
 }
 
 export interface CacheCluster_Keyspace {
+  /** TODO(andre) add more fields */
   key_type: Type;
-  value_type: Type;
-  service: string;
-  doc: string;
-  path_pattern: Path;
-}
-
-export interface Metric {
-  /** the name of the metric */
-  name: string;
-  value_type: Builtin;
-  /** the doc string */
-  doc: string;
-  kind: Metric_MetricKind;
-  /** the service the metric is exclusive to, if any. */
-  service_name?: string | undefined;
-  labels: Metric_Label[];
-}
-
-export enum Metric_MetricKind {
-  COUNTER = "COUNTER",
-  GAUGE = "GAUGE",
-  HISTOGRAM = "HISTOGRAM",
-  UNRECOGNIZED = "UNRECOGNIZED",
-}
-
-export interface Metric_Label {
-  key: string;
-  type: Builtin;
-  doc: string;
 }