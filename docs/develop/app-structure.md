---
title: App Structure
subtitle: Structuring your Encore application
---

<<<<<<< HEAD
When you're building with Encore, it's usually best to use *one Encore application* for your entire project.
This lets Encore build an application model that spans your entire application, which is necessary for features like
distributed tracing to work.

## Structuring your app around services
Services are the base building blocks of your application, they separate your application in isolated units with their
own endpoints and database (if using one). In a micro-services application, an Encore service represents a single
micro-service. While services are isolated and each have their own databases by default,
[databases may be shared between services](/docs/how-to/share-db-between-services).

As an example, a Trello app might consist of 6 services: the **Board** service, the **Card** service, the
**Organization** service, the **User** service, the **Payment** service, and the **Subscription** service. The **User**
and **Organization** might share their database for foreign keys purposes.

On disk it might look like this:

```go
/my-trello-clone
├── encore.app       // ... and other top-level project files
│
├── payment      // payment service
├── subscription // subscription service
│
├── board        // board service
├── card         // card service
│
├── org          // org service
└── user         // user service
```

Each service consists of Go files that implement the service business logic within a single `package`, database
migrations for defining the structure of the database(s), and so on. You can break your application in packages however
you like.

## Dividing your application in systems
Systems are a way to divide your application in subfolders for development purposes. Systems are not a special construct
in Encore, they only help you divide your application logically around common concerns and purposes. Encore only handles
services, the compiler will read your systems and extract the services of your application. As applications grow,
systems help you decompose your application without requiring any complex refactoring.

Going back to our Trello example, the app might consist of three systems: the **Trello** system (for managing trello
boards & cards), the **User** system (for user and organization management, and authentication), and the **Premium**
system (for subscriptions and paid features).
=======
Encore uses a monorepo design and it's best to use one Encore app for your entire backend application.
This lets Encore build an application model that spans your entire app, necessary to get the most value out of many features like [distributed tracing](/docs/observability/tracing) and [Encore Flow](/docs/develop/encore-flow).

If you have a large application, see advice on how to [structure an app with several systems](/docs/develop/app-structure#large-applications-with-several-systems). 

It's easy to integrate Encore applications with any pre-existing systems you might have. To make this frictionless, Encore comes with built-in tools like [client generation](/docs/develop/client-generation).

## Monoliths and small microservices applications

Simple architectures like monoliths, or apps with a small number of services, are straightforward to structure.

Simply create a Go package for each service (also known as service packages), [define APIs](/docs/develop/services-and-apis) and business logic in Go files, and add database migrations to define the structure of any database(s). (See more about [SQL databases](/docs/develop/databases).)
>>>>>>> cc773d88

On disk it might look like this:

```
/my-app
├── encore.app                       // ... and other top-level project files
│
├── hello                            // hello service (a Go package)
│   ├── migrations                   // hello service db migrations (directory)
│   │   └── 1_create_table.up.sql    // hello service db migration
│   ├── hello.go                     // hello service code
│   └── hello_test.go                // tests for hello service
│
└── world                            // world service (a Go package)
    └── world.go                     // world service code
```

Encore is not opinionated about whether you use a monolith or multiple services. However, it does solve most of the traditional drawbacks that come with building microservices.

## Large applications with several systems

If you have a large application with several logical domains, each consisting of multiple services, it can be practical to separate these into distinct systems. (Note: Systems have no technical meaning in Encore, they are simply a way of describing a logical grouping of services.)

To create systems, simply create a sub-directory for each system and put the relevant service packages within it.
This is all you need to do, since with Encore each service consists of a Go package.

As an example, a company building a Trello app might divide their application into three systems: the **Trello** system (for the end-user facing app with boards and cards), the **User** system (for user and organization management), and the **Premium** system (for handling payments and subscriptions).

On disk it might look like this:

```
/my-trello-clone
├── encore.app                  // ... and other top-level project files
│
├── trello                      // trello system (a directory)
│   ├── board                   // board service (a Go package)
│   │   └── board.go            // board service code
│   └── card                    // card service (a Go package)
│       └── card.go             // coard service code
│
├── premium                     // premium system (a directory)
│   ├── payment                 // payment service (a Go package)
│   │   └── payment.go          // payment service code
│   └── subscription            // subscription service (a Go package)
│       └── subscription.go     // subscription service code
│
└── usr                         // usr system (a directory)
    ├── org                     // org service (a Go package)
    │   └── org.go              // org service code
    └── user                    // user service (a Go package)
        └── user.go             // user service code
```

<<<<<<< HEAD
The only refactoring needed is to move services into their respective subfolders. This greatly simplifies the
application around the specific concerns of each system. For encore, what matters are the packages containing services.
The division in systems or subsystems will not change the endpoint and architecture of your application
=======
## Define components with sub-packages

Within a service, it's possible to have multiple sub-packages. This is a good way to define components, should you wish to do that.

To create sub-packages, you create sub-directories within a service package (which, again, is a regular Go package).

Note that only service packages can define APIs, and sub-packages within services cannot themselves define APIs.
You can however define an API in a service package that calls a function within a sub-package.

On disk it might look like this:

```
/my-app
├── encore.app                       // ... and other top-level project files
│
├── hello                            // hello service (a Go package)
│   ├── migrations                   // hello service db migrations (directory)
│   │   └── 1_create_table.up.sql    // hello service db migration
│   ├── foo                          // sub-package foo (directory)
│   │   └── foo.go                   // foo code (cannot define APIs)
│   ├── hello.go                     // hello service code
│   └── hello_test.go                // tests for hello service
│
└── world                            // world service (a Go package)
    └── world.go                     // world service code
```
>>>>>>> cc773d88
<|MERGE_RESOLUTION|>--- conflicted
+++ resolved
@@ -3,64 +3,26 @@
 subtitle: Structuring your Encore application
 ---
 
-<<<<<<< HEAD
-When you're building with Encore, it's usually best to use *one Encore application* for your entire project.
-This lets Encore build an application model that spans your entire application, which is necessary for features like
-distributed tracing to work.
-
-## Structuring your app around services
-Services are the base building blocks of your application, they separate your application in isolated units with their
-own endpoints and database (if using one). In a micro-services application, an Encore service represents a single
-micro-service. While services are isolated and each have their own databases by default,
-[databases may be shared between services](/docs/how-to/share-db-between-services).
-
-As an example, a Trello app might consist of 6 services: the **Board** service, the **Card** service, the
-**Organization** service, the **User** service, the **Payment** service, and the **Subscription** service. The **User**
-and **Organization** might share their database for foreign keys purposes.
-
-On disk it might look like this:
-
-```go
-/my-trello-clone
-├── encore.app       // ... and other top-level project files
-│
-├── payment      // payment service
-├── subscription // subscription service
-│
-├── board        // board service
-├── card         // card service
-│
-├── org          // org service
-└── user         // user service
-```
-
-Each service consists of Go files that implement the service business logic within a single `package`, database
-migrations for defining the structure of the database(s), and so on. You can break your application in packages however
-you like.
-
-## Dividing your application in systems
-Systems are a way to divide your application in subfolders for development purposes. Systems are not a special construct
-in Encore, they only help you divide your application logically around common concerns and purposes. Encore only handles
-services, the compiler will read your systems and extract the services of your application. As applications grow,
-systems help you decompose your application without requiring any complex refactoring.
-
-Going back to our Trello example, the app might consist of three systems: the **Trello** system (for managing trello
-boards & cards), the **User** system (for user and organization management, and authentication), and the **Premium**
-system (for subscriptions and paid features).
-=======
 Encore uses a monorepo design and it's best to use one Encore app for your entire backend application.
-This lets Encore build an application model that spans your entire app, necessary to get the most value out of many features like [distributed tracing](/docs/observability/tracing) and [Encore Flow](/docs/develop/encore-flow).
+This lets Encore build an application model that spans your entire app, necessary to get the most value out of many
+features like [distributed tracing](/docs/observability/tracing) and [Encore Flow](/docs/develop/encore-flow).
 
 If you have a large application, see advice on how to [structure an app with several systems](/docs/develop/app-structure#large-applications-with-several-systems). 
 
-It's easy to integrate Encore applications with any pre-existing systems you might have. To make this frictionless, Encore comes with built-in tools like [client generation](/docs/develop/client-generation).
+It's easy to integrate Encore applications with any pre-existing systems you might have. To make this frictionless,
+Encore comes with built-in tools like [client generation](/docs/develop/client-generation).
 
 ## Monoliths and small microservices applications
 
-Simple architectures like monoliths, or apps with a small number of services, are straightforward to structure.
+Small architectures like monoliths, or apps with a small number of services, can be structure as a list of Encore
+services. Services are the base building blocks of your application, they separate your application in isolated units
+with their own endpoints and database (if using one). In a microservices application, an Encore service represents a
+single microservice. While services are isolated and each have their own databases by default,
+[databases may be shared between services](/docs/how-to/share-db-between-services).
 
-Simply create a Go package for each service (also known as service packages), [define APIs](/docs/develop/services-and-apis) and business logic in Go files, and add database migrations to define the structure of any database(s). (See more about [SQL databases](/docs/develop/databases).)
->>>>>>> cc773d88
+To create an Encore service, create a Go package for each service (also known as service packages),
+[define APIs](/docs/develop/services-and-apis) and business logic in Go files, and add database migrations to define the
+structure of any database(s). (See more about [SQL databases](/docs/develop/databases).)
 
 On disk it might look like this:
 
@@ -78,16 +40,92 @@
     └── world.go                     // world service code
 ```
 
-Encore is not opinionated about whether you use a monolith or multiple services. However, it does solve most of the traditional drawbacks that come with building microservices.
+Encore is not opinionated about whether you use a monolith or multiple services. However, it does solve most of the
+traditional drawbacks that come with building microservices.
+
+## Define service code with sub-packages
+
+Within a service, it's possible to have multiple sub-packages. This is a good way to define components, helper
+functions, or other code for your functions, should you wish to do that. You can create as many subpackages in any
+kind of nested structure to build your service in any way you want.
+
+To create sub-packages, you create sub-directories within a service package. Subpackages are itnernal code for services,
+they are not service packages. Only service packages can define API endpoints, and sub-packages within services cannot
+themselves define APIs.
+You can however define an API in a service package that calls a function within a sub-package.
+
+For example, rather than define the entire logic for an endpoint in that endpoint's function, you can call functions
+from sub-packages and divide the logic in any way you want.
+
+**`hello/hello.go`**
+
+```go
+package hello
+
+import (
+	"context"
+	
+	"encore.app/hello/foo"
+)
+
+//encore:api public path=/hello/:name
+func World(ctx context.Context, name string) (*Response, error) {
+	msg := foo.GenerateMessage(name)
+	return &Response{Message: msg}, nil
+}
+
+type Response struct {
+    Message string
+}
+```
+
+**`hello/foo/foo.go`**
+
+```go
+package foo
+
+import (
+	"fmt"
+)
+
+func GenerateMessage(name string) string {
+	return fmt.Sprintf("Hello %s!", name)
+}
+
+```
+
+On disk it might look like this:
+
+```
+/my-app
+├── encore.app                       // ... and other top-level project files
+│
+├── hello                            // hello service (a Go package)
+│   ├── migrations                   // hello service db migrations (directory)
+│   │   └── 1_create_table.up.sql    // hello service db migration
+│   ├── foo                          // sub-package foo (directory)
+│   │   └── foo.go                   // foo code (cannot define APIs)
+│   ├── hello.go                     // hello service code
+│   └── hello_test.go                // tests for hello service
+│
+└── world                            // world service (a Go package)
+    └── world.go                     // world service code
+```
 
 ## Large applications with several systems
 
-If you have a large application with several logical domains, each consisting of multiple services, it can be practical to separate these into distinct systems. (Note: Systems have no technical meaning in Encore, they are simply a way of describing a logical grouping of services.)
+If you have a large application with several logical domains, each consisting of multiple services, it can be practical
+to separate these into distinct systems. Systems are not a special construct in Encore, they only help you divide your
+application logically around common concerns and purposes. Encore only handles services, the compiler will read your
+systems and extract the services of your application. As applications grow, systems help you decompose your application
+without requiring any complex refactoring.
 
-To create systems, simply create a sub-directory for each system and put the relevant service packages within it.
+To create systems, create a sub-directory for each system and put the relevant service packages within it.
 This is all you need to do, since with Encore each service consists of a Go package.
 
-As an example, a company building a Trello app might divide their application into three systems: the **Trello** system (for the end-user facing app with boards and cards), the **User** system (for user and organization management), and the **Premium** system (for handling payments and subscriptions).
+As an example, a company building a Trello app might divide their application into three systems: the **Trello** system
+(for the end-user facing app with boards and cards), the **User** system (for user and organization management), and
+the **Premium** system (for handling payments and subscriptions).
 
 On disk it might look like this:
 
@@ -114,35 +152,7 @@
         └── user.go             // user service code
 ```
 
-<<<<<<< HEAD
-The only refactoring needed is to move services into their respective subfolders. This greatly simplifies the
-application around the specific concerns of each system. For encore, what matters are the packages containing services.
-The division in systems or subsystems will not change the endpoint and architecture of your application
-=======
-## Define components with sub-packages
-
-Within a service, it's possible to have multiple sub-packages. This is a good way to define components, should you wish to do that.
-
-To create sub-packages, you create sub-directories within a service package (which, again, is a regular Go package).
-
-Note that only service packages can define APIs, and sub-packages within services cannot themselves define APIs.
-You can however define an API in a service package that calls a function within a sub-package.
-
-On disk it might look like this:
-
-```
-/my-app
-├── encore.app                       // ... and other top-level project files
-│
-├── hello                            // hello service (a Go package)
-│   ├── migrations                   // hello service db migrations (directory)
-│   │   └── 1_create_table.up.sql    // hello service db migration
-│   ├── foo                          // sub-package foo (directory)
-│   │   └── foo.go                   // foo code (cannot define APIs)
-│   ├── hello.go                     // hello service code
-│   └── hello_test.go                // tests for hello service
-│
-└── world                            // world service (a Go package)
-    └── world.go                     // world service code
-```
->>>>>>> cc773d88
+The only refactoring needed to separate a service application into systems is to move services into their respective
+subfolders. This greatly simplifies the application around the specific concerns of each system. For encore, what
+matters are the packages containing services. The division in systems or subsystems will not change the endpoint and
+architecture of your application