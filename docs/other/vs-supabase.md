--- conflicted
+++ resolved
@@ -13,7 +13,6 @@
 
 Let's take a look at how Encore compares to BaaS platforms like Supabase and Firebase:
 
-<<<<<<< HEAD
 |                                                     | Encore                                           | Supabase             | Firebase             |
 | --------------------------------------------------- | ------------------------------------------------ | -------------------- | -------------------- |
 | **Approach?**                                       | Backend Development Platform                     | Backend as a Service | Backend as a Service |
@@ -29,24 +28,6 @@
 | **Built-in Distributed Tracing?**                   | ✅︎ Yes                                            | ❌ No                 | ❌ No                 |
 | **Charges for hosting?**                            | No                                               | Yes                  | Yes                  |
 | **Pricing?**                                        | [$299 per developer](https://encore.dev/pricing) | Variable (complex)   | Variable (complex)   |
-
-=======
-|                                                              | Encore                                           | Supabase             | Firebase             |
-| ------------------------------------------------------------ | ------------------------------------------------ | -------------------- | -------------------- |
-| **Approach?**                                                | Backend Development Platform                     | Backend as a Service | Backend as a Service |
-| **Charges for hosting?**                                     | No                                               | Yes                  | Yes                  |
-| **Deploys to major cloud providers like AWS & GCP?**         | ✓ Yes                                            | ✘ No                 | ✘ No                 |
-| **Deploys to your own cloud account?**                       | ✓ Yes                                            | ✘ No                 | ✓ Yes (GCP only)     |
-| **Cloud lock-in?**                                           | ✓ No                                             | ✘ Yes                | ✘ Yes                |
-| **Native PostgreSQL support?**                               | ✓ Yes                                            | ✓ Yes                | ✘ No                 |
-| **Supports Microservices?**                                  | ✓ Yes                                            | ✘ No                 | ✘ No                 |
-| **Supports Event-Driven systems?**                           | ✓ Yes                                            | ✘ No                 | ✘ No                 |
-| **Requires continuous effort to keep environments in sync?** | ✓ No                                             | ✘ Yes                | ✘ Yes                |
-| **Built-in local dev environment?**                          | ✓ Yes                                            | ✘ No                 | ✘ No                 |
-| **Built-in Preview Environments?**                           | ✓ Yes                                            | ✘ No                 | ✘ No                 |
-| **Bilt-in Distributed Tracing?**                             | ✓ Yes                                            | ✘ No                 | ✘ No                 |
-| **Pricing?**                                                 | [$299 per developer](https://encore.dev/pricing) | Variable (complex)   | Variable (complex)   |
->>>>>>> 44521405
 
 ## Encore is the simplest way of accessing the full power and flexibility of the major cloud providers
 
@@ -91,7 +72,6 @@
 
 [Learn more about using databases with Encore](/docs/primitives/databases)
 
-<<<<<<< HEAD
 ## Encore makes it simple to build type-safe event-driven systems
 
 Unlike BaaS platforms like Supabase and Firebase, Encore has extensive support for building microservices backends and event-driven systems.
@@ -101,9 +81,6 @@
 With Encore's [Infrastructure SDK](/docs/primitives), you can build event-driven systems by defining Pub/Sub topcis and subscriptions as type-safe objects in your application.
 This gives you type-safety for Pub/Sub with compilation errors for any type-errors.
 
-
-=======
->>>>>>> 44521405
 ## Encore's local development workflow lets application developers focus
 
 When using BaaS service like Supabase to handle your infrastructure, you're not at all solving for local development.
