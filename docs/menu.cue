#Menu: #RootMenu | #SubMenu

#RootMenu: {
	kind: "rootmenu"
	items: [...#MenuItem]
}

#SubMenu: {
	kind: "submenu"
	// Menu title to display when this submenu is active.
	title: string

	// Additional presentation options for the menu item.
	presentation?: #Presentation

	back: {
		// Text to display in the back button.
		text: string

		// Path to the page to navigate to when the back button is clicked.
		path: string
	}

	items: [...#MenuItem]
}

// Represents an item in a menu.
#MenuItem: #SectionMenuItem | #BasicMenuItem | #NavMenuItem | #AccordionMenuItem

#SectionMenuItem: {
	// Represents a menu section that can't be navigated to.
	kind: "section"

	// The text to display in the menu.
	text: string

	// Menu items to show for this section.
	items: [...#MenuItem]
}

#BasicMenuItem: {
	// Represents a basic page that can be navigated to.
	kind: "basic"

	// The text to display in the menu.
	text: string

	// The URL path to the page.
	path: string

	// The file to render when viewing this page.
	file: string

	// Inline menu to show when viewing this page.
	inline_menu?: [...#MenuItem]

	// hidden, if true, indicates the page exists but is hidden in the menu.
	// It can be navigated to directly, and will be show as "next page"/"prev page"
	// in the per-page navigation.
	hidden?: true
}

#NavMenuItem: {
	// Represents a page that can be navigated to, that has a menu
	// that replaces the navigation when viewing this page.
	kind: "nav"

	// The text to display in the menu.
	text: string

	// The URL path to the page.
	path: string

	// The file to render when viewing this page.
	file: string

	// The items to display in the submenu.
	submenu: #SubMenu

	// Additional presentation options for the menu item.
	presentation?: #Presentation
}

#Presentation: {
	// Icon to display next to the menu item.
	icon?: string
	style: "card" | *"basic"
}

#AccordionMenuItem: {
	kind: "accordion"
	text: string
	// If the accordion is open by default.
	defaultExpanded: bool | *false

	// The items to display in the accordion.
	accordion: [...#MenuItem]
}

// The root object is a #RootMenu.
#RootMenu
{
	items: [
		#IntroSection,
		#TutorialsSection,
		#DevelopmentSection,
		#ObservabilitySection,
		#PlatformSection,
		#ResourcesSection,
		#CommunitySection,
		#OtherSection,
	]
}

#IntroSection: #SectionMenuItem & {
	kind: "section"
	text: "Introduction"
	items: [{
		kind: "basic"
		text: "Welcome"
		path: "/"
		file: "index"
	}, {
		kind: "basic"
		text: "What is Encore?"
		path: "/introduction"
		file: "introduction"
	}, {
		kind: "basic"
		text: "Installation"
		path: "/install"
		file: "install"
	}, {
		kind: "basic"
		text: "Quick Start"
		path: "/quick-start"
		file: "quick-start"
	}]
}

#TutorialsSection: #SectionMenuItem & {
	kind: "section"
	text: "Tutorials"
	items: [{
		kind: "basic"
		text: "Overview"
		path: "/tutorials"
		file: "tutorials/index"
	}, {
		kind: "basic"
		text: "Building an Uptime Monitor"
		path: "/tutorials/uptime"
		file: "tutorials/uptime"
	}, {
		kind: "basic"
		text: "Building a REST API"
		path: "/tutorials/rest-api"
		file: "tutorials/rest-api"
	},
	{
		kind: "basic"
		text: "Building a GraphQL API"
		path: "/tutorials/graphql"
		file: "tutorials/graphql"
	}, {
		kind: "basic"
		text: "Building a Slack bot"
		path: "/tutorials/slack-bot"
		file: "tutorials/slack-bot"
	}, {
		kind: "basic"
		text: "Building a Meeting Notes app"
		path: "/tutorials/meeting-notes"
		file: "tutorials/meeting-notes"
	}, {
		kind: "basic"
		text: "Building a Booking System"
		path: "/tutorials/booking-system"
		file: "tutorials/booking-system"
	}, {
		kind:   "basic"
		text:   "Building an Incident Management tool"
		path:   "/tutorials/incident-management-tool"
		file:   "tutorials/incident-management-tool"
		hidden: true
	}]
}

#EncoreGO: #SubMenu & {
	title: "Encore.go"
	presentation: {
		icon: "golang"
	}
	back: {
		text: "Back to Main Menu"
		path: "/docs"
	}
	items: [{
		kind: "section"
		text: "Infrastructure"
		items: [{
			kind: "basic"
			text: "Services and APIs"
			path: "/primitives/services-and-apis"
			file: "primitives/services-and-apis"
			inline_menu: [{
				kind: "basic"
				text: "App Structure"
				path: "/develop/app-structure"
				file: "develop/app-structure"
			}, {
				kind: "basic"
				text: "API Schemas"
				path: "/develop/api-schemas"
				file: "develop/api-schemas"
			}, {
				kind: "basic"
				text: "API Errors"
				path: "/develop/errors"
				file: "develop/errors"
			}, {
				kind: "basic"
				text: "Service Structs"
				path: "/primitives/services-and-apis/service-structs"
				file: "primitives/service-structs"
			}]
		}, {
			kind: "basic"
			text: "Databases"
			path: "/primitives/databases"
			file: "primitives/databases"
			inline_menu: [{
				kind: "basic"
				text: "Change SQL database schema"
				path: "/how-to/change-db-schema"
				file: "how-to/change-db-schema"
			}, {
				kind: "basic"
				text: "Integrate with existing databases"
				path: "/how-to/connect-existing-db"
				file: "how-to/connect-existing-db"
			}, {
				kind: "basic"
				text: "Insert test data in a database"
				path: "/how-to/insert-test-data-db"
				file: "how-to/insert-test-data-db"
			}, {
				kind: "basic"
				text: "Share SQL databases between services"
				path: "/how-to/share-db-between-services"
				file: "how-to/share-db-between-services"
			}, {
				kind: "basic"
				text: "Managing database user credentials"
				path: "/how-to/manage-db-users"
				file: "how-to/manage-db-users"
			}, {
				kind: "basic"
				text: "PostgreSQL Extensions"
				path: "/primitives/databases/extensions"
				file: "primitives/database-extensions"
			}]
		}, {
			kind: "basic"
			text: "Cron Jobs"
			path: "/primitives/cron-jobs"
			file: "primitives/cron-jobs"
		}, {
			kind: "basic"
			text: "Pub/Sub"
			path: "/primitives/pubsub"
			file: "primitives/pubsub"
			inline_menu: [{
				kind: "basic"
				text: "Transactional outbox"
				path: "/primitives/pubsub/outbox"
				file: "primitives/pubsub-outbox"
			}]
		}, {
			kind: "basic"
			text: "Caching"
			path: "/primitives/caching"
			file: "primitives/caching"
		}, {
			kind: "basic"
			text: "Secrets"
			path: "/primitives/secrets"
			file: "primitives/secrets"
		}, {
			kind: "basic"
			text: "Code Snippets"
			path: "/primitives/code-snippets"
			file: "primitives/code-snippets"
		}]
	},
	{
		kind: "section"
		text: "Develop"
		items: [{
			kind: "basic"
			text: "Authentication"
			path: "/develop/auth"
			file: "develop/auth"
		}, {
			kind: "basic"
			text: "Configuration"
			path: "/develop/config"
			file: "develop/config"
		}, {
			kind: "basic"
			text: "CORS"
			path: "/develop/cors"
			file: "develop/cors"
		}, {
			kind: "basic"
			text: "Metadata"
			path: "/develop/metadata"
			file: "develop/metadata"
		}, {
			kind: "basic"
			text: "Middleware"
			path: "/develop/middleware"
			file: "develop/middleware"
		}, {
			kind: "basic"
			text: "Testing"
			path: "/develop/testing"
			file: "develop/testing"
			inline_menu: [{
				kind: "basic"
				text: "Mocking"
				path: "/develop/testing/mocking"
				file: "develop/mocking"
			}]
		}, {
			kind: "basic"
			text: "Validation"
			path: "/develop/validation"
			file: "develop/validation"
		}, {
		  kind: "basic"
		  text: "Logging"
		  path: "/observability/logging"
		  file: "observability/logging"
		}]
	},
	{
		kind: "section"
		text: "How to guides"
		items: [{
			kind: "basic"
			text: "Build with cgo"
			path: "/how-to/cgo"
			file: "how-to/cgo"
		}, {
			kind: "basic"
			text: "Debug with Delve"
			path: "/how-to/debug"
			file: "how-to/debug"
		}, {
			kind: "basic"
			text: "Receive regular HTTP requests & Use websockets"
			path: "/how-to/http-requests"
			file: "how-to/http-requests"
		}, {
			kind: "basic"
			text: "Use Atlas + GORM for database migrations"
			path: "/how-to/atlas-gorm"
			file: "how-to/atlas-gorm"
		}, {
			kind: "basic"
			text: "Use the ent ORM for migrations"
			path: "/how-to/entgo-orm"
			file: "how-to/entgo-orm"
		}, {
			kind: "basic"
			text: "Use Connect for gRPC communication"
			path: "/how-to/grpc-connect"
			file: "how-to/grpc-connect"
		}, {
			kind: "basic"
			text: "Use Dependency Injection"
			path: "/how-to/dependency-injection"
			file: "how-to/dependency-injection"
		}, {
			kind: "basic"
			text: "Use Auth0 Authentication"
			path: "/how-to/auth0-auth"
			file: "how-to/auth0-auth"
		}, {
			kind: "basic"
			text: "Use Clerk Authentication"
			path: "/how-to/clerk-auth"
			file: "how-to/clerk-auth"
		}, {
			kind: "basic"
			text: "Use Firebase Authentication"
			path: "/how-to/firebase-auth"
			file: "how-to/firebase-auth"
		}]
	}]
}

#EncoreTS: #SubMenu & {
	title: "Encore.ts"
	presentation: {
		icon: "typescript"
	}
	back: {
		text: "Back to Main Menu"
		path: "/docs"
	}
	items: [{
		kind: "section"
		text: "Concepts"
		items: [{
			kind: "basic"
			text: "Benefits"
			path: "/ts/concepts/benefits"
			file: "ts/concepts/benefits"
		}, {
			kind: "basic"
			text: "Hello World"
			path: "/ts/concepts/hello-world"
			file: "ts/concepts/hello-world"
		}]
	}, {
		kind: "section"
		text: "Infrastructure"
		items: [{
			kind: "basic"
			text: "Services and APIs"
			path: "/ts/primitives/services-and-apis"
			file: "ts/primitives/services-and-apis"
			inline_menu: [{
				kind: "basic"
				text: "App Structure"
				path: "/ts/develop/app-structure"
				file: "ts/develop/app-structure"
			}, {
				kind: "basic"
				text: "API Schemas"
				path: "/ts/develop/api-schemas"
				file: "ts/develop/api-schemas"
			}, {
				kind: "basic"
				text: "API Errors"
				path: "/ts/develop/errors"
				file: "ts/develop/errors"
			}]
		}, {
			kind: "basic"
			text: "Databases"
			path: "/ts/primitives/databases"
			file: "ts/primitives/databases"
		}, {
			kind: "basic"
			text: "Cron Jobs"
			path: "/ts/primitives/cron-jobs"
			file: "ts/primitives/cron-jobs"
		}, {
			kind: "basic"
			text: "Pub/Sub"
			path: "/ts/primitives/pubsub"
			file: "ts/primitives/pubsub"
		}, {
			kind: "basic"
			text: "Secrets"
			path: "/ts/primitives/secrets"
			file: "ts/primitives/secrets"
		}]
	},
	{
		kind: "section"
		text: "Develop"
		items: [{
			kind: "basic"
			text: "Authentication"
			path: "/ts/develop/auth"
			file: "ts/develop/auth"
		}, {
			kind: "basic"
			text: "CORS"
			path: "/ts/develop/cors"
			file: "develop/cors"
		}, {
			kind: "basic"
			text: "Metadata"
			path: "/ts/develop/metadata"
			file: "ts/develop/metadata"
		}, {
			kind: "basic"
			text: "Testing"
			path: "/ts/develop/testing"
			file: "ts/develop/testing"
		}, {
		  kind: "basic"
		  text: "Logging"
		  path: "/ts/develop/logging"
		  file: "ts/develop/logging"
		}, {
		  kind: "basic"
		  text: "Debugging"
		  path: "/ts/develop/debug"
		  file: "ts/develop/debug"
		}]
	},{
		kind: "section"
		text: "How to guides"
		items: [{
			kind: "basic"
			text: "Use Vercel for frontend hosting"
			path: "/ts/how-to/vercel"
			file: "how-to/vercel"
		}, {
			kind: "basic"
<<<<<<< HEAD
			text: "Use NestJS with Encore"
			path: "/ts/how-to/nestjs"
			file: "how-to/nestjs"
=======
			text: "Migrate from Express.js"
			path: "/ts/how-to/express-comparison"
			file: "how-to/express-comparison"
>>>>>>> f91f6f5a
		}]
	}]
}

#DevelopmentSection: #SectionMenuItem & {
	kind: "section"
	text: "Development"
	items: [{
		kind: "nav"
		text: "Encore.go"
		path: "/go"
		file: "go/overview"
		submenu: #EncoreGO
		presentation: {
			icon: "golang"
			style: "card"
		}
	},
	{
		kind: "nav"
		text: "Encore.ts"
		path: "/ts"
		file: "ts/overview"
		submenu: #EncoreTS
		presentation: {
			icon: "typescript"
			style: "card"
		}
	}, {
		kind: "basic"
		text: "CLI Reference"
		path: "/develop/cli-reference"
		file: "develop/cli-reference"
	}, {
		kind: "basic"
		text: "Client Generation"
		path: "/develop/client-generation"
		file: "develop/client-generation"
	}, {
		kind: "basic"
		text: "Infra Namespaces"
		path: "/develop/infra-namespaces"
		file: "develop/infra-namespaces"
	}]
}

#ObservabilitySection: #SectionMenuItem & {
	kind: "section"
	text: "Observability"
	items: [{
		kind: "basic"
		text: "Development Dashboard"
		path: "/observability/dev-dash"
		file: "observability/dev-dash"
	}, {
		kind: "basic"
		text: "Distributed Tracing"
		path: "/observability/tracing"
		file: "observability/tracing"
	}, {
		kind: "basic"
		text: "Flow Architecture Diagram"
		path: "/observability/encore-flow"
		file: "observability/encore-flow"
	}, {
		kind: "basic"
		text: "Metrics"
		path: "/observability/metrics"
		file: "observability/metrics"
	}, {
		kind: "basic"
		text: "Service Catalog"
		path: "/develop/api-docs"
		file: "develop/api-docs"
	}]
}

#PlatformSection: #SectionMenuItem & {
	kind: "section"
	text: "Platform"
	items: [{
		kind: "basic"
		text: "Deploying & CI/CD"
		path: "/deploy/deploying"
		file: "deploy/deploying"
	}, {
		kind: "basic"
		text: "Environments"
		path: "/deploy/environments"
		file: "deploy/environments"
	}, {
		kind: "basic"
		text: "Infrastructure provisioning"
		path: "/deploy/infra"
		file: "deploy/infra"
	}, {
		kind: "basic"
		text: "Preview Environments"
		path: "/deploy/preview-environments"
		file: "deploy/preview-environments"
	}, {
		kind: "basic"
		text: "Connect your cloud account"
		path: "/deploy/own-cloud"
		file: "deploy/own-cloud"
	}, {
		kind: "basic"
		text: "Neon Postgres"
		path: "/deploy/neon"
		file: "deploy/neon"
	}, {
		kind: "accordion"
		text: "Kubernetes deployment"
		accordion: [{
			kind: "basic"
			text: "Deploying to a new cluster"
			path: "/deploy/kubernetes"
			file: "deploy/kubernetes"
		}, {
			kind: "basic"
			text: "Import an existing cluster"
			path: "/how-to/import-kubernetes-cluster"
			file: "how-to/import-kubernetes-cluster"
		}, {
			kind: "basic"
			text: "Configure kubectl"
			path: "/deploy/kubernetes/kubectl"
			file: "deploy/configure-kubectl"
		}]
	}, {
		kind: "basic"
		text: "Custom Domains"
		path: "/deploy/custom-domains"
		file: "deploy/custom-domains"
	}, {
		kind: "basic"
		text: "Application Security"
		path: "/deploy/security"
		file: "deploy/security"
	}, {
		kind: "basic"
		text: "Webhooks"
		path: "/deploy/webhooks"
		file: "deploy/webhooks"
	}, {
		kind: "basic"
		text: "Integrating with Terraform"
		path: "/deploy/terraform"
		file: "deploy/terraform"
	}]
}

#ResourcesSection: #SectionMenuItem & {
	kind: "section"
	text: "Resources"
	items: [{
		kind: "accordion"
		text: "How to guides"
		accordion: [{
			kind: "basic"
			text: "Break a monolith into microservices"
			path: "/how-to/break-up-monolith"
			file: "how-to/break-up-monolith"
		}, {
			kind: "basic"
			text: "Generate Auth Keys"
			path: "/develop/auth-keys"
			file: "develop/auth-keys"
		}, {
			kind: "basic"
			text: "Integrate with GitHub"
			path: "/how-to/github"
			file: "how-to/github"
		}, {
			kind: "basic"
			text: "Integrate with a web frontend"
			path: "/how-to/integrate-frontend"
			file: "how-to/integrate-frontend"
		}, {
			kind: "basic"
			text: "Use Temporal with Encore"
			path: "/how-to/temporal"
			file: "how-to/temporal"
		}, {
			kind: "basic"
			text: "Self-host Encore applications"
			path: "/how-to/self-host"
			file: "how-to/self-host"
		}, {
			kind: "basic"
			text: "Submit a Template"
			path: "/how-to/submit-template"
			file: "how-to/submit-template"
		}]
	}, {
		kind: "accordion"
		text: "Migration guides"
		accordion: [{
			kind: "basic"
			text: "Try Encore for an existing project"
			path: "/how-to/try-encore"
			file: "how-to/try-encore"
		}, {
			kind: "basic"
			text: "Migrate an existing backend to Encore"
			path: "/how-to/migrate-to-encore"
			file: "how-to/migrate-to-encore"
		}, {
			kind: "basic"
			text: "Migrate away from Encore"
			path: "/how-to/migrate-away"
			file: "how-to/migrate-away"
		}]
	}, {
		kind: "accordion"
		text: "Product comparisons"
		accordion: [{
			kind: "basic"
			text: "Encore vs. Heroku"
			path: "/other/vs-heroku"
			file: "other/vs-heroku"
		}, {
			kind: "basic"
			text: "Encore vs. Supabase / Firebase"
			path: "/other/vs-supabase"
			file: "other/vs-supabase"
		}, {
			kind: "basic"
			text: "Encore vs. Terraform / Pulumi"
			path: "/other/vs-terraform"
			file: "other/vs-terraform"
		}]
	}]
}

#OtherSection: #SectionMenuItem & {
	kind: "section"
	text: "Other"
	items: [{
		kind: "basic"
		text: "Compliance & Security"
		path: "/about/compliance"
		file: "about/compliance"
	}, {
		kind: "basic"
		text: "Plans & billing"
		path: "/about/billing"
		file: "about/billing"
	}, {
		kind: "basic"
		text: "Telemetry"
		path: "/telemetry"
		file: "other/telemetry"
	}, {
		kind: "basic"
		text: "Roles & Permissions"
		path: "/about/permissions"
		file: "about/permissions"
	}, {
		kind: "basic"
		text: "Usage limits"
		path: "/about/usage"
		file: "about/usage"
	}]
}

#CommunitySection: #SectionMenuItem & {
	kind: "section"
	text: "Community"
	items: [{
		kind: "basic"
		text: "Contribute"
		path: "/community/contribute"
		file: "community/contribute"
	}, {
		kind: "basic"
		text: "Get involved"
		path: "/community"
		file: "community/index"
	}, {
		kind: "basic"
		text: "Open Source"
		path: "/community/open-source"
		file: "community/open-source"
	}, {
		kind: "basic"
		text: "Principles"
		path: "/community/principles"
		file: "community/principles"
	}]
}<|MERGE_RESOLUTION|>--- conflicted
+++ resolved
@@ -514,15 +514,14 @@
 			file: "how-to/vercel"
 		}, {
 			kind: "basic"
-<<<<<<< HEAD
+			text: "Migrate from Express.js"
+			path: "/ts/how-to/express-comparison"
+			file: "how-to/express-comparison"
+		}, {
+			kind: "basic"
 			text: "Use NestJS with Encore"
 			path: "/ts/how-to/nestjs"
 			file: "how-to/nestjs"
-=======
-			text: "Migrate from Express.js"
-			path: "/ts/how-to/express-comparison"
-			file: "how-to/express-comparison"
->>>>>>> f91f6f5a
 		}]
 	}]
 }
