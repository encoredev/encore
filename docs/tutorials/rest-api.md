---
seotitle: How to build a REST API
seodesc: Learn how to build and ship a REST API in just a few minutes, using Go and Encore. Get your backend running in the cloud in minutes!
title: Building a REST API
subtitle: Learn how to build a URL shortener with a REST API and PostgreSQL database
---

In this tutorial you will create a REST API for a URL Shortener service. In a few short minutes, you'll learn how to:

* Create REST APIs with Encore
* Use PostgreSQL databases
* Create and run tests

This is the end result:
<div className="not-prose mb-10">
   <Editor projectName="urlShortener" />
</div>

<Callout type="info">

To make it easier to follow along, we've laid out a trail of croissants to guide your way.
Whenever you see a 🥐 it means there's something for you to do.

</Callout>

## 1. Create a service and endpoint

If you haven't already, create a new application by running `encore app create` and select `Empty app` as the template.

Now let's create a new `url` service.

🥐 In your application's root folder, create a new folder `url` and create a new file `url.go` that looks like this:

```go
<<<<<<< HEAD
// Service url takes URLs, generates random short IDs, and stores the URLs in a database.
=======
// Service url takes URLs, generates random short IDs and stores them.
>>>>>>> b83e1eba
package url

import (
	"context"
	"crypto/rand"
	"encoding/base64"
)

type URL struct {
	ID  string // short-form URL id
	URL string // complete URL, in long form
}

type ShortenParams struct {
	URL string // the URL to shorten
}

// Shorten shortens a URL.
//encore:api public method=POST path=/url
func Shorten(ctx context.Context, p *ShortenParams) (*URL, error) {
	id, err := generateID()
	if err != nil {
		return nil, err
	}
	return &URL{ID: id, URL: p.URL}, nil
}

// generateID generates a random short ID.
func generateID() (string, error) {
	var data [6]byte // 6 bytes of entropy
	if _, err := rand.Read(data[:]); err != nil {
		return "", err
	}
	return base64.RawURLEncoding.EncodeToString(data[:]), nil
}
```

This sets up the `POST /url` endpoint (see the `//encore:api` annotation on the `Shorten` function).

🥐 Let’s see if it works! Start your app by running `encore run`.

You should see this:

```bash
Your API is running at:     http://localhost:4000
Development Dashboard URL:  http://localhost:9400
4:19PM INF registered endpoint path=/url service=url endpoint=Shorten
```

🥐 Next, call your endpoint:

Either do this from the Local Development Dashboard at [http://localhost:9400](http://localhost:9400) or from the terminal:

```shell
$ curl http://localhost:4000/url -d '{"URL": "https://encore.dev"}'
```

You should see this (and in the Local Development Dashboard you can see a trace):

```bash
{
  "ID": "5cJpBVRp",
  "URL": "https://encore.dev"
}
```

It works! There’s just one problem...

Right now, we’re not actually storing the URL anywhere. That means we can generate shortened IDs but there’s no way to get back to the original URL! We need to store a mapping from the short ID to the complete URL.

## 2. Save URLs in a database
Fortunately, Encore makes it really easy to set up a PostgreSQL database to store our data. To do so, we first define a **database schema**, in the form of a migration file.

🥐 Create a new folder named `migrations` inside the `url` folder. Then, inside the `migrations` folder, create an initial database migration file named `1_create_tables.up.sql`. The file name format is important (it must start with `1_` and end in `.up.sql`).

🥐 Add the following contents to the file:

```sql
CREATE TABLE url (
	id TEXT PRIMARY KEY,
	original_url TEXT NOT NULL
);
```

🥐 Next, go back to the `url/url.go` file and import the `encore.dev/storage/sqldb` package by modifying the import statement to become:

```go
import (
	"context"
	"crypto/rand"
	"encoding/base64"

	"encore.dev/storage/sqldb"
)
```

🥐 Then let's define our database object by adding the following to `url/url.go`:

```go
// Define a database named 'url', using the database
// migrations in the "./migrations" folder.

var db = sqldb.NewDatabase("url", sqldb.DatabaseConfig{
	Migrations: "./migrations",
})
```

🥐 Now, to insert data into our database, let’s create a helper function `insert`:

```go
// insert inserts a URL into the database.
func insert(ctx context.Context, id, url string) error {
	_, err := db.Exec(ctx, `
        INSERT INTO url (id, original_url)
        VALUES ($1, $2)
    `, id, url)
	return err
}
```

🥐 Lastly, we can update our `Shorten` function to insert into the database:

```go
func Shorten(ctx context.Context, p *ShortenParams) (*URL, error) {
	id, err := generateID()
	if err != nil {
		return nil, err
	} else if err := insert(ctx, id, p.URL); err != nil {
		return nil, err
	}
	return &URL{ID: id, URL: p.URL}, nil
}
```

<Callout type="info">

Before running your application, make sure you have [Docker](https://www.docker.com) installed and running. It's required to locally run Encore applications with databases.

</Callout>

🥐 Next, start the application again with `encore run` and Encore automatically sets up your database.

(In case your application won't run, check the [databases troubleshooting guide](/docs/develop/databases#troubleshooting).)

🥐 Now let's call the API again:

```shell
$ curl http://localhost:4000/url -d '{"URL": "https://encore.dev"}'
```

🥐 Finally, let's verify that it was saved in the database by running  `encore db shell url` from the app root directory, or you can look at the trace in the local dev dashboard at [localhost:9400](http://localhost:9400).

```shell
$ encore db shell url
psql (13.1, server 11.12)
Type "help" for help.

url=# select * from url;
    id    |    original_url
----------+--------------------
 zr6RmZc4 | https://encore.dev
(1 row)
```

That was easy!

## 3. Add endpoint to retrieve URLs
To complete our URL shortener API, let’s add the endpoint to retrieve a URL given its short id.

🥐 Add this endpoint to `url/url.go`:

```go
// Get retrieves the original URL for the id.
//encore:api public method=GET path=/url/:id
func Get(ctx context.Context, id string) (*URL, error) {
	u := &URL{ID: id}
	err := db.QueryRow(ctx, `
        SELECT original_url FROM url
        WHERE id = $1
    `, id).Scan(&u.URL)
	return u, err
}
```

Encore uses the `path=/url/:id` syntax to represent a path with a parameter. The `id` name corresponds to the parameter name in the function signature. In this case it is of type `string`, but you can also use other built-in types like `int` or `bool` if you want to restrict the values.

🥐 Let’s make sure it works by calling it (remember to change the `id` below to the one you found in the last step):

```shell
$ curl http://localhost:4000/url/zr6RmZc4
```

You should now see this:

```bash
{
  "ID": "zr6RmZc4",
  "URL": "https://encore.dev"
}
```

And there you have it! That's how you build REST APIs and use PostgreSQL databases in Encore.

## 4. Add a test

Before deployment, it is good practice to have tests to assure that
the service works properly. Such tests including database access
are easy to write.

We've prepared a test to check that the whole cycle of shortening
the URL, storing and then retrieving the original URL works. It looks like this:

```go
package url

import (
	"context"
	"testing"
)

// TestShortenAndRetrieve - test that the shortened URL is stored and retrieved from database.
func TestShortenAndRetrieve(t *testing.T) {
	testURL := "https://github.com/encoredev/encore"
	sp := ShortenParams{URL: testURL}
	resp, err := Shorten(context.Background(), &sp)
	if err != nil {
		t.Fatal(err)
	}
	wantURL := testURL
	if resp.URL != wantURL {
		t.Errorf("got %q, want %q", resp.URL, wantURL)
	}

	firstURL := resp
	gotURL, err := Get(context.Background(), firstURL.ID)
	if err != nil {
		t.Fatal(err)
	}
	if *gotURL != *firstURL {
		t.Errorf("got %v, want %v", *gotURL, *firstURL)
	}
}
```

🥐 Save this in a separate file `url/url_test.go`.

🥐 Now run `encore test ./...` to verify that it's working.

If you use the local development dashboard ([localhost:9400](http://localhost:9400)), you can even see traces for tests.

## 5. Deploy to the cloud

The final step before you deploy is to commit all changes to the project repo.

🥐 Commit the new files to the project's git repo and trigger a deploy to Encore's free development cloud by running:

```shell
$ git add -A .
$ git commit -m 'Initial commit'
$ git push encore
```

Encore will now build and test your app, provision the needed infrastructure, and deploy your application to the cloud.

After triggering the deployment, you will see a URL where you can view its progress in Encore's [Cloud Dashboard](https://app.encore.dev). It will look something like: `https://app.encore.dev/$APP_ID/deploys/...`

From there you can also see metrics, traces, and connect your own AWS or GCP account to use for production deployment.

*Now you have a fully fledged backend running in the cloud, well done!*

### Celebrate with fireworks

Now that your app is running in the cloud, let's celebrate with some fireworks:

🥐 In the Cloud Dashboard, open the Command Menu by pressing **Cmd + K** (Mac) or **Ctrl + K** (Windows/Linux).

_From here you can easily access all Cloud Dashboard features and for example jump straight to specific services in the Service Catalog or view Traces for specific endpoints._

🥐 Type `fireworks` in the Command Menu and press enter. Sit back and enjoy the show!

![Fireworks](/assets/docs/fireworks.jpg)

## What's next

Now that you know how to build a backend with a database, you're ready to let your creativity flow and begin building your next great idea!

🥐 A great next step is to [integrate with GitHub](/docs/how-to/github). Once you've linked with GitHub, Encore will automatically start building and running tests against your Pull Requests.

We're excited to hear what you're going to build with Encore, join the pioneering developer community on [Slack](/slack) and share your story.
<|MERGE_RESOLUTION|>--- conflicted
+++ resolved
@@ -32,11 +32,7 @@
 🥐 In your application's root folder, create a new folder `url` and create a new file `url.go` that looks like this:
 
 ```go
-<<<<<<< HEAD
 // Service url takes URLs, generates random short IDs, and stores the URLs in a database.
-=======
-// Service url takes URLs, generates random short IDs and stores them.
->>>>>>> b83e1eba
 package url
 
 import (
