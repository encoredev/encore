--- conflicted
+++ resolved
@@ -55,7 +55,6 @@
 }
 
 type Runtime struct {
-<<<<<<< HEAD
 	AppID         string                  `json:"app_id"`
 	AppSlug       string                  `json:"app_slug"`
 	APIBaseURL    string                  `json:"api_base_url"`
@@ -71,22 +70,7 @@
 	SQLServers    []*SQLServer            `json:"sql_servers"`
 	PubsubServers []*PubsubServer         `json:"pubsub_servers"`
 	PubsubTopics  map[string]*PubsubTopic `json:"pubsub_topics"`
-=======
-	AppID         string          `json:"app_id"`
-	AppSlug       string          `json:"app_slug"`
-	APIBaseURL    string          `json:"api_base_url"`
-	EnvID         string          `json:"env_id"`
-	EnvName       string          `json:"env_name"`
-	EnvType       string          `json:"env_type"`
-	EnvCloud      string          `json:"env_cloud"`
-	DeployID      string          `json:"deploy_id"`
-	DeployedAt    time.Time       `json:"deploy_time"`
-	TraceEndpoint string          `json:"trace_endpoint"`
-	AuthKeys      []EncoreAuthKey `json:"auth_keys"`
-	SQLDatabases  []*SQLDatabase  `json:"sql_databases"`
-	SQLServers    []*SQLServer    `json:"sql_servers"`
-	CORS          *CORS           `json:"cors"`
->>>>>>> f90f784f
+	CORS          *CORS                   `json:"cors"`
 
 	// ShutdownTimeout is the duration before non-graceful shutdown is initiated,
 	// meaning connections are closed even if outstanding requests are still in flight.
