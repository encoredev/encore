--- conflicted
+++ resolved
@@ -64,14 +64,10 @@
 	handler := cors.Wrap(corsCfg, http.HandlerFunc(srv.handler))
 
 	httpsrv := &http.Server{
-<<<<<<< HEAD
-		Handler: http.HandlerFunc(srv.handler),
+		Handler: handler,
 		BaseContext: func(listener net.Listener) context.Context {
 			return ctx.App
 		},
-=======
-		Handler: handler,
->>>>>>> f90f784f
 	}
 	srv.logger.Info().Msg("listening for incoming HTTP requests")
 
