package app

import (
	"io"
	"os"

	"github.com/benbjohnson/clock"
	jsoniter "github.com/json-iterator/go"
	"github.com/rs/zerolog"

	encore "encore.dev"
	"encore.dev/appruntime/api"
	runtimeCfg "encore.dev/appruntime/config"
	"encore.dev/appruntime/metrics"
	"encore.dev/appruntime/platform"
	"encore.dev/appruntime/reqtrack"
	"encore.dev/appruntime/service"
	"encore.dev/appruntime/testsupport"
	"encore.dev/appruntime/trace"
	"encore.dev/beta/auth"
	appCfg "encore.dev/config"
	"encore.dev/et"
	"encore.dev/pubsub"
	"encore.dev/rlog"
	"encore.dev/storage/cache"
	"encore.dev/storage/sqldb"
)

type App struct {
	cfg        *runtimeCfg.Config
	rt         *reqtrack.RequestTracker
	json       jsoniter.API
	rootLogger zerolog.Logger
	api        *api.Server
	service    *service.Manager
	ts         *testsupport.Manager
	shutdown   *shutdownTracker

	encore *encore.Manager
	auth   *auth.Manager
	rlog   *rlog.Manager
	sqldb  *sqldb.Manager
	pubsub *pubsub.Manager
	cache  *cache.Manager
	config *appCfg.Manager
	et     *et.Manager
}

func (app *App) Cfg() *runtimeCfg.Config            { return app.cfg }
func (app *App) ReqTrack() *reqtrack.RequestTracker { return app.rt }
func (app *App) RootLogger() *zerolog.Logger        { return &app.rootLogger }

type NewParams struct {
	Cfg         *runtimeCfg.Config
	APIHandlers []api.HandlerRegistration
	AuthHandler api.AuthHandler // nil means no auth handler
}

func New(p *NewParams) *App {
	cfg := p.Cfg
	var logOutput io.Writer = os.Stderr
	if cfg.Static.TestAsExternalBinary {
		// If we're running as a test and as a binary outside of the Encore Daemon, then we want to
		// log the output via a console logger, rather than the underlying JSON logs.
		logOutput = zerolog.NewConsoleWriter(func(w *zerolog.ConsoleWriter) {
			w.Out = logOutput
		})
	}
	rootLogger := zerolog.New(logOutput).With().Timestamp().Logger()
	metrics := metrics.NewManager(metricsExporter(cfg, rootLogger))

	tracingEnabled := trace.Enabled(cfg)
	var traceFactory trace.Factory = nil
	if tracingEnabled {
		traceFactory = trace.DefaultFactory
	}

	pc := platform.NewClient(cfg)

	rt := reqtrack.New(rootLogger, pc, traceFactory)
	json := jsonAPI(cfg)
	shutdown := newShutdownTracker()
	encore := encore.NewManager(cfg, rt)

<<<<<<< HEAD
	apiSrv := api.NewServer(cfg, rt, pc, encore, rootLogger, metrics, json)
=======
	klock := clock.New()
	apiSrv := api.NewServer(cfg, rt, pc, encore, rootLogger, json, tracingEnabled, klock)
>>>>>>> 0205e674
	apiSrv.Register(p.APIHandlers)
	apiSrv.SetAuthHandler(p.AuthHandler)
	service := service.NewManager(rt)

	ts := testsupport.NewManager(cfg, rt, rootLogger)
	auth := auth.NewManager(rt)
	rlog := rlog.NewManager(rt)
	sqldb := sqldb.NewManager(cfg, rt)
	pubsub := pubsub.NewManager(cfg, rt, ts, apiSrv, rootLogger)
	cache := cache.NewManager(cfg, rt, ts, json)
	appCfg := appCfg.NewManager(rt, json)
	etMgr := et.NewManager(cfg, rt)

	app := &App{
		cfg, rt, json, rootLogger, apiSrv, service, ts,
		shutdown,
		encore, auth, rlog, sqldb, pubsub, cache, appCfg,
		etMgr,
	}

	// If this is running inside an Encore app, initialize the singletons
	// that the package-level funcs rely on. Outside of apps this does nothing.
	initSingletonsForEncoreApp(app)

	return app
}

func (app *App) Run() error {
	ln, err := Listen()
	if err != nil {
		return err
	}
	defer ln.Close()

	app.WatchForShutdownSignals()
	app.RegisterShutdown(app.api.Shutdown)
	app.RegisterShutdown(app.sqldb.Shutdown)
	app.RegisterShutdown(app.pubsub.Shutdown)
	app.RegisterShutdown(app.service.Shutdown)

	serveErr := app.api.Serve(ln)

	isGraceful := app.ShutdownInitiated()
	app.Shutdown()

	// If Serve returned due to graceful shutdown, ignore the error from serve.
	if isGraceful {
		serveErr = nil
	}
	return serveErr
}

func (app *App) GetSecret(key string) (string, bool) {
	val, ok := app.cfg.Secrets[key]
	return val, ok
}

func jsonAPI(cfg *runtimeCfg.Config) jsoniter.API {
	indentStep := 2
	if cfg.Runtime.EnvType == "production" {
		indentStep = 0
	}
	return jsoniter.Config{
		EscapeHTML:             false,
		IndentionStep:          indentStep,
		SortMapKeys:            true,
		ValidateJsonRawMessage: true,
	}.Froze()
}

func metricsExporter(cfg *runtimeCfg.Config, logger zerolog.Logger) metrics.Exporter {
	if cfg.Runtime.Metrics == nil {
		return metrics.NewNullMetricsExporter()
	}

	switch cfg.Runtime.Metrics.ExporterType {
	case runtimeCfg.MetricsExporterTypeLogsBased:
		return metrics.NewLogsBasedExporter(logger)
	default:
		panic("unexpected metrics exporter")
	}
}<|MERGE_RESOLUTION|>--- conflicted
+++ resolved
@@ -82,12 +82,8 @@
 	shutdown := newShutdownTracker()
 	encore := encore.NewManager(cfg, rt)
 
-<<<<<<< HEAD
-	apiSrv := api.NewServer(cfg, rt, pc, encore, rootLogger, metrics, json)
-=======
 	klock := clock.New()
-	apiSrv := api.NewServer(cfg, rt, pc, encore, rootLogger, json, tracingEnabled, klock)
->>>>>>> 0205e674
+	apiSrv := api.NewServer(cfg, rt, pc, encore, rootLogger, metrics, json, tracingEnabled, klock)
 	apiSrv.Register(p.APIHandlers)
 	apiSrv.SetAuthHandler(p.AuthHandler)
 	service := service.NewManager(rt)
