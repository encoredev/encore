package api_test

import (
	"context"
	"io"
	"net/http"
	"net/http/httptest"
	"os"
	"reflect"
	"strings"
	"testing"
	"time"

	"github.com/benbjohnson/clock"
	"github.com/golang/mock/gomock"
	"github.com/google/go-cmp/cmp"
	"github.com/google/go-cmp/cmp/cmpopts"
	jsoniter "github.com/json-iterator/go"
	"github.com/rs/zerolog"

	encore "encore.dev"
	"encore.dev/appruntime/api"
	"encore.dev/appruntime/config"
	"encore.dev/appruntime/metrics"
	"encore.dev/appruntime/metrics/metricstest"
	"encore.dev/appruntime/model"
	"encore.dev/appruntime/reqtrack"
<<<<<<< HEAD
	"encore.dev/beta/errs"
=======
	"encore.dev/appruntime/trace"
	"encore.dev/appruntime/trace/mock_trace"
>>>>>>> 0205e674
)

type mockReq struct {
	Body string
}

type mockResp struct {
	Message string
}

func TestDesc_EndToEnd(t *testing.T) {
<<<<<<< HEAD
	cfg := &config.Config{
		Static:  &config.Static{},
		Runtime: &config.Runtime{},
	}
	logger := zerolog.New(os.Stdout)
	testMetricsExporter := metricstest.NewTestMetricsExporter(logger)
	metrics := metrics.NewManager(testMetricsExporter)
	rt := reqtrack.New(logger, nil, false)
	json := jsoniter.ConfigCompatibleWithStandardLibrary
	encoreMgr := encore.NewManager(cfg, rt)
	server := api.NewServer(cfg, rt, nil, encoreMgr, logger, metrics, json)
=======
	server, _ := testServer(t, clock.New(), false)
>>>>>>> 0205e674

	tests := []struct {
		name     string
		access   api.Access
		reqBody  string
		respBody string
		status   int
	}{
		{
			name:     "echo",
			access:   api.Public,
			reqBody:  `{"Body": "foo"}`,
			respBody: `{"Message":"foo"}`,
			status:   200,
		},
		{
			name:     "invalid",
			access:   api.Public,
			reqBody:  `invalid json`,
			respBody: ``,
			status:   400,
		},
		{
			name:     "unauthenticated",
			access:   api.RequiresAuth,
			reqBody:  `{}`,
			respBody: ``,
			status:   401,
		},
	}

	for _, test := range tests {
		t.Run(test.name, func(t *testing.T) {
			w := httptest.NewRecorder()
			req := httptest.NewRequest("POST", "/", strings.NewReader(test.reqBody))
			ps := api.UnnamedParams{"value"}
			desc := newMockAPIDesc(test.access)
			desc.Handle(server.NewIncomingContext(w, req, ps, model.AuthInfo{}))
			if w.Code != test.status {
				t.Errorf("got code %d, want %d", w.Code, test.status)
				return
			}
			if test.respBody != "" {
				if got := w.Body.String(); got != test.respBody {
					t.Errorf("got body %q, want %q", got, test.respBody)
				}
			}
		})
	}
<<<<<<< HEAD

	testMetricsExporter.AssertCounter(t, "e_requests_total", 1, map[string]string{
		"service":  "service",
		"endpoint": "endpoint",
		"code":     "ok",
	})
	testMetricsExporter.AssertObservation(
		t,
		"e_request_duration_seconds",
		"duration",
		func(value float64) bool {
			return value >= 0
		},
		map[string]string{
			"service":  "service",
			"endpoint": "endpoint",
			"code":     "ok",
		},
	)
	testMetricsExporter.AssertCounter(t, "e_requests_total", 1, map[string]string{
		"service":  "service",
		"endpoint": "endpoint",
		"code":     errs.InvalidArgument.String(),
	})
	testMetricsExporter.AssertObservation(
		t,
		"e_request_duration_seconds",
		"duration",
		func(value float64) bool {
			return value >= 0
		},
		map[string]string{
			"service":  "service",
			"endpoint": "endpoint",
			"code":     errs.InvalidArgument.String(),
		},
	)
=======
}

func TestDescGeneratesTrace(t *testing.T) {
	model.EnableTestMode(t)
	klock := clock.NewMock()
	klock.Set(time.Now())

	tests := []struct {
		name       string
		access     api.Access
		raw        bool
		reqBody    string
		reqHeaders http.Header
		want       *model.Request
	}{
		{
			name:       "echo",
			access:     api.Public,
			reqBody:    `{"Body": "foo"}`,
			reqHeaders: http.Header{"Content-Type": []string{"application/json"}},
			want: &model.Request{
				Type:     model.RPCCall,
				SpanID:   model.SpanID{0, 0, 0, 0, 0, 0, 0, 1},
				ParentID: model.SpanID{},
				Start:    klock.Now(),
				Traced:   true,
				RPCData: &model.RPCData{
					Desc: &model.RPCDesc{
						Service:      "service",
						Endpoint:     "endpoint",
						Raw:          false,
						RequestType:  reflect.TypeOf(&mockReq{}),
						ResponseType: reflect.TypeOf(&mockResp{}),
					},
					HTTPMethod:     "POST",
					Path:           "/path/hello",
					PathParams:     model.PathParams{{Name: "one", Value: "hello"}},
					UserID:         "",
					AuthData:       nil,
					TypedPayload:   &mockReq{Body: "foo"},
					NonRawPayload:  []byte(`{"Body":"foo"}`),
					RequestHeaders: http.Header{"Content-Type": []string{"application/json"}},
				},
			},
		},
		{
			name:    "invalid",
			access:  api.Public,
			reqBody: `invalid json`,
			want: &model.Request{
				Type:     model.RPCCall,
				SpanID:   model.SpanID{0, 0, 0, 0, 0, 0, 0, 1},
				ParentID: model.SpanID{},
				Start:    klock.Now(),
				Traced:   true,
				RPCData: &model.RPCData{
					Desc: &model.RPCDesc{
						Service:      "service",
						Endpoint:     "endpoint",
						Raw:          false,
						RequestType:  reflect.TypeOf(&mockReq{}),
						ResponseType: reflect.TypeOf(&mockResp{}),
					},
					HTTPMethod:     "POST",
					Path:           "/path/hello",
					PathParams:     model.PathParams{{Name: "one", Value: "hello"}},
					UserID:         "",
					AuthData:       nil,
					TypedPayload:   nil,
					RequestHeaders: nil,
				},
			},
		},
		{
			name:    "unauthenticated",
			access:  api.RequiresAuth,
			reqBody: `{}`,
			want:    nil,
		},
		{
			name:       "raw",
			access:     api.Public,
			raw:        true,
			reqBody:    `{}`,
			reqHeaders: http.Header{"Content-Type": []string{"application/json"}},
			want: &model.Request{
				Type:     model.RPCCall,
				SpanID:   model.SpanID{0, 0, 0, 0, 0, 0, 0, 1},
				ParentID: model.SpanID{},
				Start:    klock.Now(),
				Traced:   true,
				RPCData: &model.RPCData{
					Desc: &model.RPCDesc{
						Service:      "service",
						Endpoint:     "raw",
						Raw:          true,
						RequestType:  reflect.TypeOf(&rawMockReq{}),
						ResponseType: nil,
					},
					HTTPMethod:     "POST",
					Path:           "/path/hello",
					PathParams:     model.PathParams{{Name: "one", Value: "hello"}},
					UserID:         "",
					AuthData:       nil,
					TypedPayload:   nil,
					RequestHeaders: http.Header{"Content-Type": []string{"application/json"}},
				},
			},
		},
	}

	opts := []cmp.Option{
		cmpopts.IgnoreFields(model.Request{}, "Logger"),
		cmp.Comparer(func(a, b reflect.Type) bool { return a == b }),
	}

	for _, test := range tests {
		t.Run(test.name, func(t *testing.T) {
			server, traceMock := testServer(t, klock, true)

			w := httptest.NewRecorder()
			req := httptest.NewRequest("POST", "/path/hello", strings.NewReader(test.reqBody))
			req.Header = test.reqHeaders
			ps := api.UnnamedParams{"hello"}

			var handler api.Handler
			if test.raw {
				handler = newRawMockAPIDesc(test.access, nil)
			} else {
				handler = newMockAPIDesc(test.access)
			}

			var (
				beginReq *model.Request
			)

			traceMock.
				EXPECT().
				BeginRequest(gomock.Any(), gomock.Any()).Do(
				func(req *model.Request, _ uint32) {
					beginReq = req
				}).MaxTimes(1)

			traceMock.
				EXPECT().
				FinishRequest(gomock.Any(), gomock.Any()).MaxTimes(1)

			handler.Handle(server.NewIncomingContext(w, req, ps, model.AuthInfo{}))

			if diff := cmp.Diff(test.want, beginReq, opts...); diff != "" {
				t.Errorf("beginReq mismatch (-want +got):\n%s", diff)
			}
		})
	}
}

// TestRawEndpointOverflow tests that raw endpoint capturing
// is limited to the max capture size.
func TestRawEndpointOverflow(t *testing.T) {
	model.EnableTestMode(t)
	klock := clock.NewMock()
	klock.Set(time.Now())

	server, traceMock := testServer(t, klock, true)

	var (
		reqBody           = strings.Repeat("a", 2*api.MaxRawRequestCaptureLen)
		respBody          = strings.Repeat("b", 2*api.MaxRawResponseCaptureLen)
		wantTraceReqData  = reqBody[:api.MaxRawRequestCaptureLen]
		wantTraceRespData = respBody[:api.MaxRawResponseCaptureLen]
	)

	w := httptest.NewRecorder()
	req := httptest.NewRequest("POST", "/path/hello", strings.NewReader(reqBody))
	ps := api.UnnamedParams{"hello"}

	handler := newRawMockAPIDesc(api.Public, func(w http.ResponseWriter, r *http.Request) {
		_, _ = io.ReadAll(r.Body) // consume the body
		w.Write([]byte(respBody))
	})

	var params []trace.BodyStreamParams

	traceMock.EXPECT().BeginRequest(gomock.Any(), gomock.Any()).MaxTimes(1)
	traceMock.EXPECT().FinishRequest(gomock.Any(), gomock.Any()).MaxTimes(1)
	traceMock.
		EXPECT().
		BodyStream(gomock.Any()).Do(
		func(p trace.BodyStreamParams) {
			params = append(params, p)
		}).AnyTimes()

	handler.Handle(server.NewIncomingContext(w, req, ps, model.AuthInfo{}))

	if len(params) != 2 {
		t.Fatalf("got %d BodyStream events, want %d", len(params), 2)
	}
	want := []trace.BodyStreamParams{
		{SpanID: params[0].SpanID, IsResponse: false, Overflowed: true, Data: []byte(wantTraceReqData)},
		{SpanID: params[1].SpanID, IsResponse: true, Overflowed: true, Data: []byte(wantTraceRespData)},
	}
	if diff := cmp.Diff(want, params); diff != "" {
		t.Errorf("BodyStream params mismatch (-want +got):\n%s", diff)
	}
}

func testServer(t *testing.T, klock clock.Clock, mockTraces bool) (*api.Server, *mock_trace.MockLogger) {
	ctrl := gomock.NewController(t)

	var tf trace.Factory
	traceMock := mock_trace.NewMockLogger(ctrl)
	if mockTraces {
		tf = mock_trace.NewMockFactory(traceMock)
	} else {
		tf = trace.DefaultFactory
	}

	cfg := &config.Config{
		Static:  &config.Static{},
		Runtime: &config.Runtime{},
	}

	logger := zerolog.New(os.Stdout)
	rt := reqtrack.New(logger, nil, tf)
	json := jsoniter.ConfigCompatibleWithStandardLibrary
	encoreMgr := encore.NewManager(cfg, rt)
	server := api.NewServer(cfg, rt, nil, encoreMgr, logger, json, true, klock)
	return server, traceMock
}

func newMockAPIDesc(access api.Access) *api.Desc[*mockReq, *mockResp] {
	return &api.Desc[*mockReq, *mockResp]{
		Service:        "service",
		Endpoint:       "endpoint",
		Path:           "/path/:one",
		Access:         access,
		PathParamNames: []string{"one"},
		Raw:            false,

		DecodeReq: func(req *http.Request, ps api.UnnamedParams, json jsoniter.API) (*mockReq, api.UnnamedParams, error) {
			var reqData mockReq
			if err := json.NewDecoder(req.Body).Decode(&reqData); err != nil {
				return nil, ps, err
			}
			return &reqData, ps, nil
		},
		CloneReq: func(req *mockReq) (*mockReq, error) {
			if req == nil {
				return nil, nil
			}
			clone := *req
			return &clone, nil
		},
		ReqPath: func(req *mockReq) (string, api.UnnamedParams, error) {
			return "/path/TODO", nil, nil
		},
		ReqUserPayload: func(req *mockReq) any {
			return req
		},
		AppHandler: func(ctx context.Context, req *mockReq) (*mockResp, error) {
			return &mockResp{Message: req.Body}, nil
		},
		EncodeResp: func(w http.ResponseWriter, json jsoniter.API, resp *mockResp) error {
			data, err := json.Marshal(resp)
			w.Write(data)
			return err
		},
		CloneResp: func(resp *mockResp) (*mockResp, error) {
			if resp == nil {
				return nil, nil
			}
			clone := *resp
			return &clone, nil
		},
	}
}

type rawMockReq struct{}

func newRawMockAPIDesc(access api.Access, handler http.HandlerFunc) *api.Desc[*rawMockReq, api.Void] {
	return &api.Desc[*rawMockReq, api.Void]{
		Service:        "service",
		Endpoint:       "raw",
		Path:           "/path/:one",
		Access:         access,
		PathParamNames: []string{"one"},
		Raw:            true,

		DecodeReq: func(req *http.Request, ps api.UnnamedParams, json jsoniter.API) (*rawMockReq, api.UnnamedParams, error) {
			return &rawMockReq{}, ps, nil
		},
		CloneReq: func(req *rawMockReq) (*rawMockReq, error) {
			if req == nil {
				return nil, nil
			}
			clone := *req
			return &clone, nil
		},
		ReqPath: func(req *rawMockReq) (string, api.UnnamedParams, error) {
			return "/foo", nil, nil
		},
		ReqUserPayload: func(req *rawMockReq) any {
			return nil
		},
		RawHandler: func(w http.ResponseWriter, req *http.Request) {
			if handler != nil {
				handler.ServeHTTP(w, req)
			}
		},
		EncodeResp: func(w http.ResponseWriter, json jsoniter.API, resp api.Void) error {
			return nil
		},
		CloneResp: func(resp api.Void) (api.Void, error) {
			return resp, nil
		},
	}
>>>>>>> 0205e674
}<|MERGE_RESOLUTION|>--- conflicted
+++ resolved
@@ -25,12 +25,9 @@
 	"encore.dev/appruntime/metrics/metricstest"
 	"encore.dev/appruntime/model"
 	"encore.dev/appruntime/reqtrack"
-<<<<<<< HEAD
-	"encore.dev/beta/errs"
-=======
 	"encore.dev/appruntime/trace"
 	"encore.dev/appruntime/trace/mock_trace"
->>>>>>> 0205e674
+	"encore.dev/beta/errs"
 )
 
 type mockReq struct {
@@ -42,21 +39,7 @@
 }
 
 func TestDesc_EndToEnd(t *testing.T) {
-<<<<<<< HEAD
-	cfg := &config.Config{
-		Static:  &config.Static{},
-		Runtime: &config.Runtime{},
-	}
-	logger := zerolog.New(os.Stdout)
-	testMetricsExporter := metricstest.NewTestMetricsExporter(logger)
-	metrics := metrics.NewManager(testMetricsExporter)
-	rt := reqtrack.New(logger, nil, false)
-	json := jsoniter.ConfigCompatibleWithStandardLibrary
-	encoreMgr := encore.NewManager(cfg, rt)
-	server := api.NewServer(cfg, rt, nil, encoreMgr, logger, metrics, json)
-=======
 	server, _ := testServer(t, clock.New(), false)
->>>>>>> 0205e674
 
 	tests := []struct {
 		name     string
@@ -106,7 +89,6 @@
 			}
 		})
 	}
-<<<<<<< HEAD
 
 	testMetricsExporter.AssertCounter(t, "e_requests_total", 1, map[string]string{
 		"service":  "service",
@@ -144,7 +126,6 @@
 			"code":     errs.InvalidArgument.String(),
 		},
 	)
-=======
 }
 
 func TestDescGeneratesTrace(t *testing.T) {
@@ -368,10 +349,12 @@
 	}
 
 	logger := zerolog.New(os.Stdout)
+	testMetricsExporter := metricstest.NewTestMetricsExporter(logger)
+	metrics := metrics.NewManager(testMetricsExporter)
 	rt := reqtrack.New(logger, nil, tf)
 	json := jsoniter.ConfigCompatibleWithStandardLibrary
 	encoreMgr := encore.NewManager(cfg, rt)
-	server := api.NewServer(cfg, rt, nil, encoreMgr, logger, json, true, klock)
+	server := api.NewServer(cfg, rt, nil, encoreMgr, logger, metrics, json, true, klock)
 	return server, traceMock
 }
 
@@ -461,5 +444,4 @@
 			return resp, nil
 		},
 	}
->>>>>>> 0205e674
 }