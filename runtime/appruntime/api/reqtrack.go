package api

import (
	"context"
	"fmt"
	"reflect"
	"sync/atomic"
	"time"

	"encore.dev/appruntime/model"
	"encore.dev/appruntime/trace"
	"encore.dev/beta/errs"
)

func (s *Server) beginOperation() {
	s.rt.BeginOperation()
}

func (s *Server) finishOperation() {
	s.rt.FinishOperation()
}

type beginRequestParams struct {
	Type   model.RequestType
	DefLoc int32
	Data   *model.RPCData

	// TraceID is the trace ID to use.
	// If it is the zero value it will be copied from the parent request.
	TraceID model.TraceID

	// SpanID is the span ID to use.
	// If it is the zero value a new span id is generated.
	SpanID model.SpanID

<<<<<<< HEAD
	SvcNum uint16
=======
	// ExtRequestID specifies the externally-provided request id, if any.
	// If not empty, it will be recorded as part of the "starting request" log message
	// to facilitate request correlation.
	ExtRequestID string
>>>>>>> a560824a
}

func (s *Server) beginRequest(ctx context.Context, p *beginRequestParams) (*model.Request, error) {
	spanID := p.SpanID
	if spanID == (model.SpanID{}) {
		id, err := model.GenSpanID()
		if err != nil {
			return nil, err
		}
		spanID = id
	}

	req := &model.Request{
		Type:    p.Type,
		TraceID: p.TraceID,
		SpanID:  spanID,
		DefLoc:  p.DefLoc,
		SvcNum:  p.SvcNum,
		Start:   s.clock.Now(),
		Traced:  s.tracingEnabled,
		RPCData: p.Data,
	}

	data := req.RPCData

	// Update request data based on call options, if any
	if opts, _ := ctx.Value(callOptionsKey).(*CallOptions); opts != nil {
		if a := opts.Auth; a != nil {
			authDataType := s.cfg.Static.AuthData
			if err := CheckAuthData(authDataType, a.UID, a.UserData); err != nil {
				return nil, fmt.Errorf("invalid API call options: %v", err)
			}
			data.UserID = a.UID
			data.AuthData = a.UserData
		}
	}

	// Begin the request, copying data over from the previous request.
	s.rt.BeginRequest(req)
	if curr := s.rt.Current(); curr.Trace != nil {
		curr.Trace.BeginRequest(req, curr.Goctr)
	}

	// Now that we have up-to-date information in req (possibly copied from
	// the parent request), construct our logger.
	desc := req.RPCData.Desc
	logCtx := s.rootLogger.With().Str("service", desc.Service).Str("endpoint", desc.Endpoint)
	if data.UserID != "" {
		logCtx = logCtx.Str("uid", string(data.UserID))
	}

	if req.Test != nil {
		logCtx = logCtx.Str("test", req.Test.Current.Name())
	}

	if req.TraceID != (model.TraceID{}) {
		logCtx = logCtx.Str("trace_id", req.TraceID.String())
	}

	reqLogger := logCtx.Logger()
	req.Logger = &reqLogger

	switch req.Type {
	case model.AuthHandler:
		req.Logger.Info().Msg("running auth handler")
	default:
		ev := req.Logger.Info()
		if p.ExtRequestID != "" {
			ev = ev.Str("ext_request_id", p.ExtRequestID)
		}
		ev.Msg("starting request")
	}

	return req, nil
}

func (s *Server) finishRequest(resp *model.Response) {
	curr := s.rt.Current()
	req := curr.Req
	if req == nil {
		panic("encore: no current request running")
	}

	if resp.Err != nil {
		switch req.Type {
		case model.AuthHandler:
			req.Logger.Error().Err(resp.Err).Msg("auth handler failed")
		default:
			e := errs.Convert(resp.Err).(*errs.Error)
			ev := req.Logger.Error()
			for k, v := range e.Meta {
				ev = ev.Interface(k, v)
			}
			ev.Str("error", e.ErrorMessage()).Str("code", e.Code.String()).Msg("request failed")
		}
	}

	dur := time.Since(req.Start)
	switch req.Type {
	case model.AuthHandler:
		req.Logger.Info().Dur("duration", dur).Msg("auth handler completed")
	default:
		if resp.HTTPStatus != errs.HTTPStatus(resp.Err) {
			code := errs.HTTPStatusToCode(resp.HTTPStatus).String()
			req.Logger.Info().Dur("duration", dur).Str("code", code).Int("http_code", resp.HTTPStatus).Msg("request completed")
		} else {
			code := errs.Code(resp.Err).String()
			req.Logger.Info().Dur("duration", dur).Str("code", code).Msg("request completed")
		}
	}

	if curr.Trace != nil {
		// Capture the recorded bytes from the request and response body, if any.
		if len(resp.RawRequestPayload) > 0 {
			curr.Trace.BodyStream(trace.BodyStreamParams{
				SpanID:     req.SpanID,
				IsResponse: false,
				Overflowed: resp.RawRequestPayloadOverflowed,
				Data:       resp.RawRequestPayload,
			})
		}

		if len(resp.RawResponsePayload) > 0 {
			curr.Trace.BodyStream(trace.BodyStreamParams{
				SpanID:     req.SpanID,
				IsResponse: true,
				Overflowed: resp.RawResponsePayloadOverflowed,
				Data:       resp.RawResponsePayload,
			})
		}

		curr.Trace.FinishRequest(req, resp)
	}

	s.rt.FinishRequest()
	s.metrics.ReqEnd(req.RPCData.Desc.Service, req.RPCData.Desc.Endpoint, resp.Err, resp.HTTPStatus, dur.Seconds())
}

type CallOptions struct {
	Auth *model.AuthInfo
}

type ctxKey string

const callOptionsKey ctxKey = "call"

func WithCallOptions(ctx context.Context, opts *CallOptions) context.Context {
	return context.WithValue(ctx, callOptionsKey, opts)
}

func GetCallOptions(ctx context.Context) *CallOptions {
	if opts, _ := ctx.Value(callOptionsKey).(*CallOptions); opts != nil {
		return opts
	}
	return &CallOptions{}
}

// CheckAuthData checks whether the given auth information is valid
// based on the configured auth handler's data type.
func CheckAuthData(authDataType reflect.Type, uid model.UID, userData any) error {
	if uid == "" && userData != nil {
		return fmt.Errorf("empty uid and non-empty auth data")
	}

	if authDataType != nil {
		tt := reflect.TypeOf(userData)
		if uid != "" && userData == nil {
			return fmt.Errorf("missing auth data (auth handler specifies auth data of type %s)", tt)
		} else if userData != nil {
			if tt != authDataType {
				return fmt.Errorf("wrong type for auth data (got %s, expected %s)",
					tt, authDataType)
			}
		}
	} else {
		if userData != nil {
			return fmt.Errorf("unexpected auth data provided (auth handler specifies no auth data)")
		}
	}

	return nil
}

func (s *Server) beginCall(defLoc int32) (*model.APICall, error) {
	spanID, err := model.GenSpanID()
	if err != nil {
		return nil, err
	}

	callID := atomic.AddUint64(&s.callCtr, 1)
	call := &model.APICall{
		ID:     callID,
		SpanID: spanID,
		DefLoc: defLoc,
	}

	curr := s.rt.Current()
	call.Source = curr.Req

	if curr.Trace != nil {
		curr.Trace.BeginCall(call, curr.Goctr)
	}

	return call, nil
}

func (s *Server) finishCall(call *model.APICall, err error) {
	if curr := s.rt.Current(); curr.Trace != nil {
		curr.Trace.FinishCall(call, err)
	}
}

func (s *Server) beginAuth(defLoc int32) (*model.AuthCall, error) {
	spanID, err := model.GenSpanID()
	if err != nil {
		return nil, fmt.Errorf("could not generate request id: %v", err)
	}
	callID := atomic.AddUint64(&s.callCtr, 1)

	call := &model.AuthCall{
		ID:     callID,
		SpanID: spanID,
		DefLoc: defLoc,
	}

	if curr := s.rt.Current(); curr.Trace != nil {
		curr.Trace.BeginAuth(call, curr.Goctr)
	}

	return call, nil
}

func (s *Server) finishAuth(call *model.AuthCall, uid model.UID, err error) {
	if curr := s.rt.Current(); curr.Trace != nil {
		curr.Trace.FinishAuth(call, uid, err)
	}
}<|MERGE_RESOLUTION|>--- conflicted
+++ resolved
@@ -33,14 +33,12 @@
 	// If it is the zero value a new span id is generated.
 	SpanID model.SpanID
 
-<<<<<<< HEAD
 	SvcNum uint16
-=======
+
 	// ExtRequestID specifies the externally-provided request id, if any.
 	// If not empty, it will be recorded as part of the "starting request" log message
 	// to facilitate request correlation.
 	ExtRequestID string
->>>>>>> a560824a
 }
 
 func (s *Server) beginRequest(ctx context.Context, p *beginRequestParams) (*model.Request, error) {
