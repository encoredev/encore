--- conflicted
+++ resolved
@@ -38,13 +38,10 @@
 	// It is copied from the parent request if it is empty.
 	ParentTraceID model.TraceID
 
-<<<<<<< HEAD
 	// ParentSpanID is the parent's span ID to use for correlation.
 	// It is copied from the parent request if it is empty.
 	ParentSpanID model.SpanID
 
-=======
->>>>>>> 91c17f9d
 	// CallerEventID is the event ID in the parent span that triggered this request.
 	// It's used to correlate the request with the originating call.
 	CallerEventID model.TraceEventID
@@ -308,11 +305,7 @@
 	return nil
 }
 
-<<<<<<< HEAD
 func (s *Server) beginCall(serviceName, endpointName string, defLoc uint32) (*model.APICall, CallMeta, error) {
-=======
-func (s *Server) beginCall(serviceName, endpointName string, defLoc uint32) (*model.APICall, error) {
->>>>>>> 91c17f9d
 	call := &model.APICall{
 		TargetServiceName:  serviceName,
 		TargetEndpointName: endpointName,
@@ -348,19 +341,5 @@
 		DefLoc: defLoc,
 	}
 
-<<<<<<< HEAD
-	// if curr := s.rt.Current(); curr.Trace != nil {
-	//	curr.Trace.BeginAuth(call, curr.Goctr)
-	// }
-
 	return call, nil
-}
-
-func (s *Server) finishAuth(call *model.AuthCall, uid model.UID, err error) {
-	// if curr := s.rt.Current(); curr.Trace != nil {
-	//	curr.Trace.FinishAuth(call, uid, err)
-	// }
-=======
-	return call, nil
->>>>>>> 91c17f9d
 }