--- conflicted
+++ resolved
@@ -48,19 +48,13 @@
 	return t.gcpTopic.Publish(ctx, gcpMsg).Get(ctx)
 }
 
-<<<<<<< HEAD
-func (t *topic) Subscribe(logger *zerolog.Logger, _ *types.SubscriptionConfig, subCfg *config.PubsubSubscription, f types.RawSubscriptionCallback) {
+func (t *topic) Subscribe(logger *zerolog.Logger, _ *types.RetryPolicy, subCfg *config.PubsubSubscription, f types.RawSubscriptionCallback) {
 	if subCfg.PushOnly && subCfg.ID == "" {
 		panic("push-only subscriptions must have a subscription ID")
 	}
 	gcpCfg := subCfg.GCP
 	if gcpCfg == nil {
 		panic("GCP subscriptions must have GCP-specific configuration provided, got nil")
-=======
-func (t *topic) Subscribe(logger *zerolog.Logger, _ *types.RetryPolicy, subscriptionCfg *config.PubsubSubscription, f types.RawSubscriptionCallback) {
-	if subscriptionCfg.PushOnly && subscriptionCfg.ResourceID == "" {
-		panic("push-only subscriptions must have a resource ID")
->>>>>>> 8e6d2146
 	}
 
 	// If we have a subscription ID, register a push endpoint for it
