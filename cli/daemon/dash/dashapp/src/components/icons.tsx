import React from "react";

<<<<<<< HEAD
export type Icon = (cls?: string, title?: string) => JSX.Element;

export const commit: Icon = (cls, title): JSX.Element => (
  <svg className={cls} fill="currentColor" viewBox="0 0 896 1024">
    {renderTitle(title)}
    <path d="M694.875 448C666.375 337.781 567.125 256 448 256c-119.094 0-218.375 81.781-246.906 192H0v128h201.094C229.625 686.25 328.906 768 448 768c119.125 0 218.375-81.75 246.875-192H896V448H694.875zM448 640c-70.656 0-128-57.375-128-128 0-70.656 57.344-128 128-128 70.625 0 128 57.344 128 128C576 582.625 518.625 640 448 640z" />
  </svg>
);

export const lightningBolt: Icon = (cls, title) => (
  <svg
    className={cls}
    fill="none"
    strokeLinecap="round"
    strokeLinejoin="round"
    strokeWidth="2"
    stroke="currentColor"
    viewBox="0 0 24 24"
  >
    {renderTitle(title)}
    <path d="M13 10V3L4 14h7v7l9-11h-7z" />
  </svg>
);

export const lightBulb: Icon = (cls, title) => (
  <svg
    className={cls}
    fill="none"
    strokeLinecap="round"
    strokeLinejoin="round"
    strokeWidth="2"
    viewBox="0 0 24 24"
    stroke="currentColor"
  >
    {renderTitle(title)}
    <path d="M9.663 17h4.673M12 3v1m6.364 1.636l-.707.707M21 12h-1M4 12H3m3.343-5.657l-.707-.707m2.828 9.9a5 5 0 117.072 0l-.548.547A3.374 3.374 0 0014 18.469V19a2 2 0 11-4 0v-.531c0-.895-.356-1.754-.988-2.386l-.548-.547z" />
  </svg>
);

export const code: Icon = (cls, title) => (
  <svg
    className={cls}
    fill="none"
    strokeLinecap="round"
    strokeLinejoin="round"
    strokeWidth="2"
    stroke="currentColor"
    viewBox="0 0 24 24"
  >
    {renderTitle(title)}
    <path d="M10 20l4-16m4 4l4 4-4 4M6 16l-4-4 4-4" />
  </svg>
);

export const cloud: Icon = (cls, title) => (
  <svg
    className={cls}
    fill="none"
    strokeLinecap="round"
    strokeLinejoin="round"
    strokeWidth="2"
    stroke="currentColor"
    viewBox="0 0 24 24"
  >
    {renderTitle(title)}
    <path d="M 8 18.999 C 4.151 19.002 1.743 14.837 3.665 11.502 C 4.396 10.234 5.645 9.35 7.084 9.083 C 7.795 5.299 12.336 3.703 15.258 6.211 C 16.121 6.952 16.706 7.965 16.916 9.083 C 20.699 9.802 22.285 14.346 19.771 17.263 C 18.825 18.36 17.449 18.994 16 18.999 Z" />
  </svg>
);

export const cloudUpload: Icon = (cls, title) => (
  <svg
    className={cls}
    fill="none"
    strokeLinecap="round"
    strokeLinejoin="round"
    strokeWidth="2"
    viewBox="0 0 24 24"
    stroke="currentColor"
  >
    {renderTitle(title)}
    <path d="M8 17a5 5 0 01-.916-9.916 5.002 5.002 0 019.832 0A5.002 5.002 0 0116 17m-7-5l3-3m0 0l3 3m-3-3v12" />
  </svg>
);

export const document: Icon = (cls, title) => (
  <svg
    className={cls}
    fill="none"
    strokeLinecap="round"
    strokeLinejoin="round"
    strokeWidth="2"
    stroke="currentColor"
    viewBox="0 0 24 24"
  >
    {renderTitle(title)}
    <path d="M7 21h10a2 2 0 002-2V9.414a1 1 0 00-.293-.707l-5.414-5.414A1 1 0 0012.586 3H7a2 2 0 00-2 2v14a2 2 0 002 2z" />
  </svg>
);

export const documentReport: Icon = (cls, title) => (
  <svg
    className={cls}
    fill="none"
    strokeLinecap="round"
    strokeLinejoin="round"
    strokeWidth="2"
    stroke="currentColor"
    viewBox="0 0 24 24"
  >
    {renderTitle(title)}
    <path d="M9 17v-2m3 2v-4m3 4v-6m2 10H7a2 2 0 01-2-2V5a2 2 0 012-2h5.586a1 1 0 01.707.293l5.414 5.414a1 1 0 01.293.707V19a2 2 0 01-2 2z" />
  </svg>
);

export const documentDuplicate: Icon = (cls, title) => (
  <svg
    className={cls}
    fill="none"
    strokeLinecap="round"
    strokeLinejoin="round"
    strokeWidth="2"
    stroke="currentColor"
    viewBox="0 0 24 24"
  >
    {renderTitle(title)}
    <path d="M8 7v8a2 2 0 002 2h6M8 7V5a2 2 0 012-2h4.586a1 1 0 01.707.293l4.414 4.414a1 1 0 01.293.707V15a2 2 0 01-2 2h-2M8 7H6a2 2 0 00-2 2v10a2 2 0 002 2h8a2 2 0 002-2v-2" />
  </svg>
);

export const solidDocument: Icon = (cls, title) => (
  <svg className={cls} fill="currentColor" viewBox="0 0 24 24 ">
    {renderTitle(title)}
    <path
      fillRule="evenodd"
      d="M4 4a2 2 0 012-2h4.586A2 2 0 0112 2.586L15.414 6A2 2 0 0116 7.414V16a2 2 0 01-2 2H6a2 2 0 01-2-2V4z"
      clipRule="evenodd"
    />
  </svg>
);

export const pencil: Icon = (cls, title) => (
  <svg
    className={cls}
    fill="none"
    strokeLinecap="round"
    strokeLinejoin="round"
    strokeWidth="2"
    stroke="currentColor"
    viewBox="0 0 24 24"
  >
    {renderTitle(title)}
    <path d="M15.232 5.232l3.536 3.536m-2.036-5.036a2.5 2.5 0 113.536 3.536L6.5 21.036H3v-3.572L16.732 3.732z" />
  </svg>
);

export const merge: Icon = (cls, title) => (
  <svg className={cls} fill="currentColor" viewBox="0 0 768 1024">
    {renderTitle(title)}
    <path d="M640 448c-47.625 0-88.625 26.312-110.625 64.906C523.625 512.5 518 512 512 512c-131.062 0-255.438-99.844-300.812-223.438C238.469 265.09400000000005 256 230.71900000000005 256 192c0-70.656-57.344-128-128-128S0 121.34400000000005 0 192c0 47.219 25.844 88.062 64 110.281V721.75C25.844 743.938 0 784.75 0 832c0 70.625 57.344 128 128 128s128-57.375 128-128c0-47.25-25.844-88.062-64-110.25V491.469C276.156 580.5 392.375 640 512 640c6.375 0 11.625-0.438 17.375-0.625C551.5 677.812 592.5 704 640 704c70.625 0 128-57.375 128-128C768 505.344 710.625 448 640 448zM128 896c-35.312 0-64-28.625-64-64 0-35.312 28.688-64 64-64 35.406 0 64 28.688 64 64C192 867.375 163.406 896 128 896zM128 256c-35.312 0-64-28.594-64-64s28.688-64 64-64c35.406 0 64 28.594 64 64S163.406 256 128 256zM640 640c-35.312 0-64-28.625-64-64 0-35.406 28.688-64 64-64 35.375 0 64 28.594 64 64C704 611.375 675.375 640 640 640z" />
  </svg>
);

export const calendar: Icon = (cls, title) => (
  <svg className={cls} fill="currentColor" viewBox="0 0 20 20">
    {renderTitle(title)}
    <path
      fillRule="evenodd"
      d="M6 2a1 1 0 00-1 1v1H4a2 2 0 00-2 2v10a2 2 0 002 2h12a2 2 0 002-2V6a2 2 0 00-2-2h-1V3a1 1 0 10-2 0v1H7V3a1 1 0 00-1-1zm0 5a1 1 0 000 2h8a1 1 0 100-2H6z"
      clipRule="evenodd"
    />
  </svg>
);

export const search: Icon = (cls, title) => (
  <svg
    className={cls}
    fill="none"
    strokeLinecap="round"
    strokeLinejoin="round"
    strokeWidth="2"
    stroke="currentColor"
    viewBox="0 0 24 24"
  >
    {renderTitle(title)}
    <path d="M21 21l-6-6m2-5a7 7 0 11-14 0 7 7 0 0114 0z" />
  </svg>
);

export const chevronDown: Icon = (cls, title) => (
  <svg className={cls} fill="currentColor" viewBox="0 0 20 20">
    {renderTitle(title)}
    <path
      fillRule="evenodd"
      d="M5.293 7.293a1 1 0 011.414 0L10 10.586l3.293-3.293a1 1 0 111.414 1.414l-4 4a1 1 0 01-1.414 0l-4-4a1 1 0 010-1.414z"
      clipRule="evenodd"
    />
  </svg>
);

export const chevronRight: Icon = (cls, title) => (
  <svg className={cls} fill="currentColor" viewBox="0 0 20 20">
    {renderTitle(title)}
    <path
      transform="rotate(-90 10 10)"
      fillRule="evenodd"
      d="M5.293 7.293a1 1 0 011.414 0L10 10.586l3.293-3.293a1 1 0 111.414 1.414l-4 4a1 1 0 01-1.414 0l-4-4a1 1 0 010-1.414z"
      clipRule="evenodd"
    />
  </svg>
);

export const x: Icon = (cls, title) => (
  <svg
    className={cls}
    fill="none"
    strokeLinecap="round"
    strokeLinejoin="round"
    strokeWidth="2"
    stroke="currentColor"
    viewBox="0 0 24 24"
  >
    {renderTitle(title)}
    <path d="M6 18L18 6M6 6l12 12" />
  </svg>
);

export const check: Icon = (cls, title) => (
  <svg
    className={cls}
    fill="none"
    strokeLinecap="round"
    strokeLinejoin="round"
    strokeWidth="2"
    viewBox="0 0 24 24"
    stroke="currentColor"
  >
    {renderTitle(title)}
    <path d="M5 13l4 4L19 7" />
  </svg>
);

export const checkCircle: Icon = (cls, title) => (
  <svg
    className={cls}
    fill="none"
    strokeLinecap="round"
    strokeLinejoin="round"
    strokeWidth="2"
    viewBox="0 0 24 24"
    stroke="currentColor"
  >
    {renderTitle(title)}
    <path d="M9 12l2 2 4-4m6 2a9 9 0 11-18 0 9 9 0 0118 0z" />
  </svg>
);

export const xCircle: Icon = (cls, title) => (
  <svg
    className={cls}
    fill="none"
    strokeLinecap="round"
    strokeLinejoin="round"
    strokeWidth="2"
    viewBox="0 0 24 24"
    stroke="currentColor"
  >
    {renderTitle(title)}
    <path d="M10 14l2-2m0 0l2-2m-2 2l-2-2m2 2l2 2m7-2a9 9 0 11-18 0 9 9 0 0118 0z" />
  </svg>
);

export const exclamation: Icon = (cls, title) => (
  <svg
    className={cls}
    fill="none"
    strokeLinecap="round"
    strokeLinejoin="round"
    strokeWidth="2"
    viewBox="0 0 24 24"
    stroke="currentColor"
  >
    {renderTitle(title)}
    <path d="M12 9v2m0 4h.01m-6.938 4h13.856c1.54 0 2.502-1.667 1.732-3L13.732 4c-.77-1.333-2.694-1.333-3.464 0L3.34 16c-.77 1.333.192 3 1.732 3z" />
  </svg>
);

export const exclamationCircle: Icon = (cls, title) => (
  <svg
    className={cls}
    fill="none"
    strokeLinecap="round"
    strokeLinejoin="round"
    strokeWidth="2"
    viewBox="0 0 24 24"
    stroke="currentColor"
  >
    {renderTitle(title)}
    <path d="M12 8v4m0 4h.01M21 12a9 9 0 11-18 0 9 9 0 0118 0z" />
  </svg>
);

export const playCircle: Icon = (cls, title) => (
  <svg
    className={cls}
    fill="none"
    strokeLinecap="round"
    strokeLinejoin="round"
    strokeWidth="2"
    viewBox="0 0 24 24"
    stroke="currentColor"
  >
    {renderTitle(title)}
    <path d="M14.752 11.168l-3.197-2.132A1 1 0 0010 9.87v4.263a1 1 0 001.555.832l3.197-2.132a1 1 0 000-1.664z" />
  </svg>
);

export const questionMarkCircle: Icon = (cls, title) => (
  <svg
    className={cls}
    fill="none"
    strokeLinecap="round"
    strokeLinejoin="round"
    strokeWidth="2"
    viewBox="0 0 24 24"
    stroke="currentColor"
  >
    {renderTitle(title)}
    <path d="M8.228 9c.549-1.165 2.03-2 3.772-2 2.21 0 4 1.343 4 3 0 1.4-1.278 2.575-3.006 2.907-.542.104-.994.54-.994 1.093m0 3h.01M21 12a9 9 0 11-18 0 9 9 0 0118 0z" />
  </svg>
);

export const dotsCircle: Icon = (cls, title) => (
  <svg
    className={cls}
    fill="none"
    strokeLinecap="round"
    strokeLinejoin="round"
    strokeWidth="2"
    viewBox="0 0 24 24"
    stroke="currentColor"
  >
    {renderTitle(title)}
    <path d="M8 12h.01M12 12h.01M16 12h.01M21 12a9 9 0 11-18 0 9 9 0 0118 0z" />
  </svg>
);

export const plus: Icon = (cls, title) => (
  <svg className={cls} fill="none" stroke="currentColor" viewBox="0 0 24 24">
    {renderTitle(title)}
    <path
      strokeLinecap="round"
      strokeLinejoin="round"
      strokeWidth={2}
      d="M12 6v6m0 0v6m0-6h6m-6 0H6"
    />
  </svg>
);

export const minus: Icon = (cls, title) => (
  <svg className={cls} fill="none" stroke="currentColor" viewBox="0 0 24 24">
    {renderTitle(title)}
    <path
      strokeLinecap="round"
      strokeLinejoin="round"
      strokeWidth={2}
      d="M20 12H4"
    />
  </svg>
);

export const plusCircle: Icon = (cls, title) => (
  <svg
    className={cls}
    fill="none"
    strokeLinecap="round"
    strokeLinejoin="round"
    strokeWidth="2"
    viewBox="0 0 24 24"
    stroke="currentColor"
  >
    {renderTitle(title)}
    <path d="M12 9v3m0 0v3m0-3h3m-3 0H9m12 0a9 9 0 11-18 0 9 9 0 0118 0z" />
  </svg>
);

export const minusCircle: Icon = (cls, title) => (
  <svg
    className={cls}
    fill="none"
    strokeLinecap="round"
    strokeLinejoin="round"
    strokeWidth="2"
    viewBox="0 0 24 24"
    stroke="currentColor"
  >
    {renderTitle(title)}
    <path d="M15 12H9m12 0a9 9 0 11-18 0 9 9 0 0118 0z" />
  </svg>
);

export const stackTrace: Icon = (cls, title) => (
  <svg className={cls} fill="none" stroke="currentColor" viewBox="0 0 24 24">
    {renderTitle(title)}
    <path
      strokeLinecap="round"
      strokeLinejoin="round"
      strokeWidth={2}
      d="M4 6h16M4 12h8m-8 6h12"
    />
  </svg>
);

export const refresh: Icon = (cls, title) => (
  <svg
    className={cls}
    fill="none"
    strokeLinecap="round"
    strokeLinejoin="round"
    strokeWidth="2"
    viewBox="0 0 24 24"
    stroke="currentColor"
  >
    {renderTitle(title)}
    <path d="M4 4v5h.582m15.356 2A8.001 8.001 0 004.582 9m0 0H9m11 11v-5h-.581m0 0a8.003 8.003 0 01-15.357-2m15.357 2H15" />
  </svg>
);

export const chip: Icon = (cls, title) => (
  <svg className={cls} viewBox="0 0 20 20" fill="currentColor">
    {renderTitle(title)}
    <path d="M13 7H7v6h6V7z" />
    <path
      fillRule="evenodd"
      d="M7 2a1 1 0 012 0v1h2V2a1 1 0 112 0v1h2a2 2 0 012 2v2h1a1 1 0 110 2h-1v2h1a1 1 0 110 2h-1v2a2 2 0 01-2 2h-2v1a1 1 0 11-2 0v-1H9v1a1 1 0 11-2 0v-1H5a2 2 0 01-2-2v-2H2a1 1 0 110-2h1V9H2a1 1 0 010-2h1V5a2 2 0 012-2h2V2zM5 5h10v10H5V5z"
      clipRule="evenodd"
    />
  </svg>
);

export const chevronLeft: Icon = (cls, title) => (
  <svg className={cls} fill="currentColor" viewBox="0 0 20 20">
    {renderTitle(title)}
    <path
      transform="rotate(90 10 10)"
      fillRule="evenodd"
      d="M5.293 7.293a1 1 0 011.414 0L10 10.586l3.293-3.293a1 1 0 111.414 1.414l-4 4a1 1 0 01-1.414 0l-4-4a1 1 0 010-1.414z"
      clipRule="evenodd"
    />
  </svg>
);

export const clock: Icon = (cls, title) => (
  <svg
    className={cls}
    fill="none"
    strokeLinecap="round"
    strokeLinejoin="round"
    strokeWidth="2"
    viewBox="0 0 24 24"
    stroke="currentColor"
  >
    {renderTitle(title)}
    <path d="M12 8v4l3 3m6-3a9 9 0 11-18 0 9 9 0 0118 0z" />
  </svg>
);

export const puzzle: Icon = (cls, title) => (
  <svg
    className={cls}
    fill="none"
    strokeLinecap="round"
    strokeLinejoin="round"
    strokeWidth="2"
    viewBox="0 0 24 24"
    stroke="currentColor"
  >
    {renderTitle(title)}
    <path d="M11 4a2 2 0 114 0v1a1 1 0 001 1h3a1 1 0 011 1v3a1 1 0 01-1 1h-1a2 2 0 100 4h1a1 1 0 011 1v3a1 1 0 01-1 1h-3a1 1 0 01-1-1v-1a2 2 0 10-4 0v1a1 1 0 01-1 1H7a1 1 0 01-1-1v-3a1 1 0 00-1-1H4a2 2 0 110-4h1a1 1 0 001-1V7a1 1 0 011-1h3a1 1 0 001-1V4z" />
  </svg>
);

export const filter: Icon = (cls, title) => (
  <svg
    className={cls}
    fill="none"
    strokeLinecap="round"
    strokeLinejoin="round"
    strokeWidth="2"
    viewBox="0 0 24 24"
    stroke="currentColor"
  >
    {renderTitle(title)}
    <path d="M3 4a1 1 0 011-1h16a1 1 0 011 1v2.586a1 1 0 01-.293.707l-6.414 6.414a1 1 0 00-.293.707V17l-4 4v-6.586a1 1 0 00-.293-.707L3.293 7.293A1 1 0 013 6.586V4z" />
  </svg>
);

export const slash: Icon = (cls, title) => (
  <svg
    className={cls}
    viewBox="0 0 24 24"
    stroke="currentColor"
    strokeWidth="1"
    strokeLinecap="round"
    strokeLinejoin="round"
    fill="none"
    shapeRendering="geometricPrecision"
  >
    {renderTitle(title)}
    <path d="M16.88 3.549L7.12 20.451" />
  </svg>
);

export const selector: Icon = (cls, title) => (
  <svg
    className={cls}
    fill="none"
    strokeLinecap="round"
    strokeLinejoin="round"
    strokeWidth="2"
    viewBox="0 0 24 24"
    stroke="currentColor"
  >
    {renderTitle(title)}
    <path d="M8 9l4-4 4 4m0 6l-4 4-4-4" />
  </svg>
);

export const user: Icon = (cls, title) => (
  <svg
    className={cls}
    fill="none"
    strokeLinecap="round"
    strokeLinejoin="round"
    strokeWidth="2"
    viewBox="0 0 24 24"
    stroke="currentColor"
  >
    {renderTitle(title)}
    <path d="M16 7a4 4 0 11-8 0 4 4 0 018 0zM12 14a7 7 0 00-7 7h14a7 7 0 00-7-7z" />
  </svg>
);

export const userAdd: Icon = (cls, title) => (
  <svg
    className={cls}
    fill="none"
    strokeLinecap="round"
    strokeLinejoin="round"
    strokeWidth="2"
    viewBox="0 0 24 24"
    stroke="currentColor"
  >
    {renderTitle(title)}
    <path d="M18 9v3m0 0v3m0-3h3m-3 0h-3m-2-5a4 4 0 11-8 0 4 4 0 018 0zM3 20a6 6 0 0112 0v1H3v-1z" />
  </svg>
);

export const userRemove: Icon = (cls, title) => (
  <svg
    className={cls}
    fill="none"
    strokeLinecap="round"
    strokeLinejoin="round"
    strokeWidth="2"
    viewBox="0 0 24 24"
    stroke="currentColor"
  >
    {renderTitle(title)}
    <path d="M13 7a4 4 0 11-8 0 4 4 0 018 0zM9 14a6 6 0 00-6 6v1h12v-1a6 6 0 00-6-6zM21 12h-6" />
  </svg>
);

export const userCircle: Icon = (cls, title) => (
  <svg
    className={cls}
    fill="none"
    strokeLinecap="round"
    strokeLinejoin="round"
    strokeWidth="2"
    viewBox="0 0 24 24"
    stroke="currentColor"
  >
    {renderTitle(title)}
    <path d="M5.121 17.804A13.937 13.937 0 0112 16c2.5 0 4.847.655 6.879 1.804M15 10a3 3 0 11-6 0 3 3 0 016 0zm6 2a9 9 0 11-18 0 9 9 0 0118 0z" />
  </svg>
);

export const logout: Icon = (cls, title) => (
  <svg className={cls} viewBox="0 0 20 20" fill="currentColor">
    {renderTitle(title)}
    <path
      fillRule="evenodd"
      d="M3 3a1 1 0 00-1 1v12a1 1 0 102 0V4a1 1 0 00-1-1zm10.293 9.293a1 1 0 001.414 1.414l3-3a1 1 0 000-1.414l-3-3a1 1 0 10-1.414 1.414L14.586 9H7a1 1 0 100 2h7.586l-1.293 1.293z"
      clipRule="evenodd"
    />
  </svg>
);

export const key: Icon = (cls, title) => (
  <svg
    className={cls}
    fill="none"
    strokeLinecap="round"
    strokeLinejoin="round"
    strokeWidth="2"
    viewBox="0 0 24 24"
    stroke="currentColor"
  >
    {renderTitle(title)}
    <path d="M15 7a2 2 0 012 2m4 0a6 6 0 01-7.743 5.743L11 17H9v2H7v2H4a1 1 0 01-1-1v-2.586a1 1 0 01.293-.707l5.964-5.964A6 6 0 1121 9z" />
  </svg>
);

export const wrench: Icon = (cls, title) => (
  <svg
    className={cls}
    fill="none"
    strokeLinecap="round"
    strokeLinejoin="round"
    strokeWidth="2"
    viewBox="0 0 24 24"
    stroke="currentColor"
  >
    {renderTitle(title)}
    <path d="M 10.78 9.805 L 1.5 19.009 L 4.999 22.497 L 14.26 13.209 C 16.438 14.027 19.205 13.797 20.962 12.048 C 22.858 10.158 22.853 6.986 21.75 4.699 L 17.657 8.779 L 15.205 6.336 L 19.298 2.256 C 17.014 1.146 13.811 1.141 11.916 3.03 C 10.133 4.807 9.911 7.605 10.78 9.805 Z" />
  </svg>
);

export const database: Icon = (cls, title) => (
  <svg className={cls} viewBox="0 0 20 20" fill="currentColor">
    {renderTitle(title)}
    <path d="M3 12v3c0 1.657 3.134 3 7 3s7-1.343 7-3v-3c0 1.657-3.134 3-7 3s-7-1.343-7-3z" />
    <path d="M3 7v3c0 1.657 3.134 3 7 3s7-1.343 7-3V7c0 1.657-3.134 3-7 3S3 8.657 3 7z" />
    <path d="M17 5c0 1.657-3.134 3-7 3S3 6.657 3 5s3.134-3 7-3 7 1.343 7 3z" />
  </svg>
);

export const menuAlt2: Icon = (cls, title) => (
  <svg className={cls} fill="none" stroke="currentColor" viewBox="0 0 24 24">
    {renderTitle(title)}
    <path
      strokeLinecap="round"
      strokeLinejoin="round"
      strokeWidth="2"
      d="M4 6h16M4 12h16M4 18h7"
    />
  </svg>
);

export const errCircle: Icon = (cls, title) => (
  <svg className={cls} viewBox="0 0 20 20" fill="currentColor">
    {renderTitle(title)}
    <path
      fillRule="evenodd"
      d="M10 18a8 8 0 100-16 8 8 0 000 16zM8.707 7.293a1 1 0 00-1.414 1.414L8.586 10l-1.293 1.293a1 1 0 101.414 1.414L10 11.414l1.293 1.293a1 1 0 001.414-1.414L11.414 10l1.293-1.293a1 1 0 00-1.414-1.414L10 8.586 8.707 7.293z"
      clipRule="evenodd"
    />
  </svg>
);

export const photograph: Icon = (cls, title) => (
  <svg className={cls} viewBox="0 0 20 20" fill="currentColor">
    {renderTitle(title)}
    <path
      fillRule="evenodd"
      d="M4 3a2 2 0 00-2 2v10a2 2 0 002 2h12a2 2 0 002-2V5a2 2 0 00-2-2H4zm12 12H4l4-8 3 6 2-4 3 6z"
      clipRule="evenodd"
    />
  </svg>
);

export const pulse: Icon = (cls, title) => (
  <svg
    className={cls}
    fill="none"
    strokeLinecap="round"
    strokeLinejoin="round"
    strokeWidth="2"
    viewBox="0 0 24 24"
    stroke="currentColor"
  >
    {renderTitle(title)}
    <polyline points="2 14.308 5.076 14.308 8.154 2 11.231 20.462 14.308 9.692 15.846 14.308 18.924 14.308" />
    <circle cx="20.462" cy="14.308" r="1.538" />
  </svg>
);

export const githubLogo: Icon = (cls, title) => (
  <svg className={cls} viewBox="0 0 16 16" fill="currentColor">
    {renderTitle(title)}
    <path
      fillRule="evenodd"
      d="M8 0C3.58 0 0 3.58 0 8c0 3.54 2.29 6.53 5.47 7.59.4.07.55-.17.55-.38 0-.19-.01-.82-.01-1.49-2.01.37-2.53-.49-2.69-.94-.09-.23-.48-.94-.82-1.13-.28-.15-.68-.52-.01-.53.63-.01 1.08.58 1.23.82.72 1.21 1.87.87 2.33.66.07-.52.28-.87.51-1.07-1.78-.2-3.64-.89-3.64-3.95 0-.87.31-1.59.82-2.15-.08-.2-.36-1.02.08-2.12 0 0 .67-.21 2.2.82.64-.18 1.32-.27 2-.27.68 0 1.36.09 2 .27 1.53-1.04 2.2-.82 2.2-.82.44 1.1.16 1.92.08 2.12.51.56.82 1.27.82 2.15 0 3.07-1.87 3.75-3.65 3.95.29.25.54.73.54 1.48 0 1.07-.01 1.93-.01 2.2 0 .21.15.46.55.38A8.013 8.013 0 0016 8c0-4.42-3.58-8-8-8z"
    />
  </svg>
);

export const azureLogo: Icon = (cls, title) => (
  <svg className={cls} viewBox="0 0 19.7 15.2" fill="currentColor">
    {renderTitle(title)}
    <path d="M 9.105 14.431 C 11.634 13.984 13.723 13.614 13.747 13.609 L 13.79 13.6 L 11.403 10.76 C 10.09 9.199 9.016 7.915 9.016 7.907 C 9.016 7.893 11.481 1.105 11.495 1.081 C 11.499 1.073 13.177 3.969 15.561 8.102 C 17.793 11.971 19.634 15.161 19.651 15.191 L 19.682 15.245 L 12.095 15.244 L 4.508 15.243 L 9.105 14.431 Z M 0 13.565 C 0 13.561 1.125 11.608 2.5 9.225 L 5 4.893 L 7.913 2.448 C 9.515 1.104 10.83 0.002 10.836 0 C 10.841 -0.002 10.82 0.051 10.789 0.118 C 10.758 0.185 9.334 3.238 7.625 6.903 L 4.518 13.566 L 2.259 13.569 C 1.017 13.571 0 13.569 0 13.565 Z" />
  </svg>
);

export const encoreLogo: Icon = (cls, title) => (
  <svg className={cls} viewBox="0 0 243 203" fill="currentColor">
    {renderTitle(title)}
    <path
      fillRule="evenodd"
      d="M0,175 C0,82.9190589 73,0 175,0 C175,0 175,67 175,67 C111.870929,67 67,117.841363 67,175 C66.8660649,175 0,175 0,175 Z"
    />
    <path
      fillRule="evenodd"
      d="M175.279086,107.763158 C214.190992,107.763158 242.731481,138.782778 242.731481,175.001086 C242.800404,196.117137 201.758492,202.631579 175.11111,202.631579 C148.463728,202.631579 107.615418,196.151462 107.546296,175.001086 C107.546296,138.251969 136.367179,107.763158 175.279086,107.763158 Z"
    />
  </svg>
);

export const gcpLogo: Icon = (cls, title) => (
  <svg className={cls} viewBox="0 0 18 14.5">
    {renderTitle(title)}
    <path
      fill="#EA4335"
      d="M 11.414 3.993 L 11.963 3.993 L 13.527 2.428 L 13.604 1.764 C 10.692 -0.807 6.248 -0.529 3.678 2.383 C 2.963 3.191 2.446 4.154 2.163 5.195 C 2.337 5.124 2.53 5.112 2.712 5.163 L 5.841 4.646 C 5.841 4.646 6 4.383 6.083 4.399 C 7.474 2.87 9.817 2.692 11.425 3.993 L 11.414 3.993 Z"
    />
    <path
      fill="#4285F4"
      d="M 15.757 5.195 C 15.397 3.871 14.659 2.68 13.632 1.77 L 11.437 3.966 C 12.364 4.723 12.892 5.865 12.869 7.062 L 12.869 7.452 C 13.949 7.452 14.824 8.328 14.824 9.407 C 14.824 10.486 13.949 11.362 12.869 11.362 L 8.96 11.362 L 8.57 11.757 L 8.57 14.102 L 8.96 14.492 L 12.869 14.492 C 15.677 14.514 17.97 12.255 17.992 9.448 C 18.005 7.743 17.165 6.148 15.757 5.195 Z"
    />
    <path
      fill="#34A853"
      d="M 5.046 14.467 L 8.955 14.467 L 8.955 11.338 L 5.046 11.338 C 4.767 11.338 4.492 11.277 4.238 11.162 L 3.69 11.333 L 2.114 12.897 L 1.977 13.446 C 2.86 14.114 3.938 14.472 5.046 14.467 Z"
    />
    <path
      fill="#FBBC05"
      d="M 5.046 4.317 C 2.237 4.333 -0.024 6.623 -0.008 9.431 C 0.002 10.999 0.733 12.475 1.977 13.43 L 4.244 11.163 C 3.261 10.719 2.823 9.56 3.267 8.577 C 3.711 7.594 4.869 7.156 5.853 7.6 C 6.286 7.796 6.633 8.144 6.829 8.577 L 9.096 6.31 C 8.133 5.048 6.633 4.31 5.046 4.317 Z"
    />
  </svg>
);

export const inbox: Icon = (cls, title) => (
  <svg className={cls} fill="none" stroke="currentColor" viewBox="0 0 24 24">
    {renderTitle(title)}
    <path
      strokeLinecap="round"
      strokeLinejoin="round"
      strokeWidth="2"
      d="M8 4H6a2 2 0 00-2 2v12a2 2 0 002 2h12a2 2 0 002-2V6a2 2 0 00-2-2h-2m-4-1v8m0 0l3-3m-3 3L9 8m-5 5h2.586a1 1 0 01.707.293l2.414 2.414a1 1 0 00.707.293h3.172a1 1 0 00.707-.293l2.414-2.414a1 1 0 01.707-.293H20"
    ></path>
  </svg>
);

export const globe: Icon = (cls, title) => (
  <svg className={cls} fill="none" stroke="currentColor" viewBox="0 0 24 24">
    {renderTitle(title)}
    <path
      strokeLinecap="round"
      strokeLinejoin="round"
      strokeWidth="2"
      d="M3.055 11H5a2 2 0 012 2v1a2 2 0 002 2 2 2 0 012 2v2.945M8 3.935V5.5A2.5 2.5 0 0010.5 8h.5a2 2 0 012 2 2 2 0 104 0 2 2 0 012-2h1.064M15 20.488V18a2 2 0 012-2h3.064M21 12a9 9 0 11-18 0 9 9 0 0118 0z"
    ></path>
  </svg>
);

export const shield: Icon = (cls, title) => (
  <svg className={cls} fill="none" stroke="currentColor" viewBox="0 0 24 24">
    {renderTitle(title)}
    <path
      strokeLinecap="round"
      strokeLinejoin="round"
      strokeWidth="2"
      d="M9 12l2 2 4-4m5.618-4.016A11.955 11.955 0 0112 2.944a11.955 11.955 0 01-8.618 3.04A12.02 12.02 0 003 9c0 5.591 3.824 10.29 9 11.622 5.176-1.332 9-6.03 9-11.622 0-1.042-.133-2.052-.382-3.016z"
    ></path>
  </svg>
);

export const arrowsExpand: Icon = (cls, title) => (
  <svg className={cls} fill="none" stroke="currentColor" viewBox="0 0 24 24">
    {renderTitle(title)}
    <path
      strokeLinecap="round"
      strokeLinejoin="round"
      strokeWidth="2"
      d="M4 8V4m0 0h4M4 4l5 5m11-1V4m0 0h-4m4 0l-5 5M4 16v4m0 0h4m-4 0l5-5m11 5l-5-5m5 5v-4m0 4h-4"
    ></path>
  </svg>
);

export const archiveBoxArrowDown: Icon = (cls, title) => (
  <svg
    className={cls}
    fill="none"
    viewBox="0 0 24 24"
    strokeWidth={1.5}
    stroke="currentColor"
  >
    {renderTitle(title)}
    <path
      strokeLinecap="round"
      strokeLinejoin="round"
      d="M20.25 7.5l-.625 10.632a2.25 2.25 0 01-2.247 2.118H6.622a2.25 2.25 0 01-2.247-2.118L3.75 7.5m8.25 3v6.75m0 0l-3-3m3 3l3-3M3.375 7.5h17.25c.621 0 1.125-.504 1.125-1.125v-1.5c0-.621-.504-1.125-1.125-1.125H3.375c-.621 0-1.125.504-1.125 1.125v1.5c0 .621.504 1.125 1.125 1.125z"
    />
  </svg>
);

export const archiveBoxArrowUp: Icon = (cls, title) => (
  <svg
    className={cls}
    fill="none"
    viewBox="0 0 24 24"
    strokeWidth={1.5}
    stroke="currentColor"
  >
    {renderTitle(title)}
    <path
      strokeLinecap="round"
      strokeLinejoin="round"
      d="M21.5192 6.82692L20.7981 19.0946C20.7592 19.7558 20.4691 20.3772 19.9871 20.8315C19.5051 21.2858 18.8677 21.5387 18.2054 21.5385H5.79462C5.13226 21.5387 4.49486 21.2858 4.01288 20.8315C3.53089 20.3772 3.24078 19.7558 3.20192 19.0946L2.48077 6.82692M12 18.0769V10.2885M12 10.2885L8.53846 13.75M12 10.2885L15.4615 13.75M2.04808 6.82692H21.9519C22.6685 6.82692 23.25 6.24538 23.25 5.52885V3.79808C23.25 3.08154 22.6685 2.5 21.9519 2.5H2.04808C1.33154 2.5 0.75 3.08154 0.75 3.79808V5.52885C0.75 6.24538 1.33154 6.82692 2.04808 6.82692Z"
    />
  </svg>
);

export const loading = (
  cls: string,
  color: string,
  baseColor: string,
  borderWidth: number
) => (
  <>
    <style>{`
      .loading {
        -webkit-animation: spinner 0.5s linear infinite;
        animation: spinner 0.5s linear infinite;
        border-color: ${baseColor};
      }

      @-webkit-keyframes spinner {
        0% { -webkit-transform: rotate(0deg); }
        100% { -webkit-transform: rotate(360deg); }
      }

      @keyframes spinner {
        0% { transform: rotate(0deg); }
        100% { transform: rotate(360deg); }
      }
    `}</style>
    <div
      className={`inline-block ${cls} loading rounded-full border-transparent ease-linear`}
      style={{ borderWidth, borderTopColor: color }}
    />
  </>
);

const renderTitle = (title?: string) => title && <title>{title}</title>;
=======
export type Icon =
  | ((cls?: string, title?: string) => JSX.Element)
  | ((props: React.ComponentProps<"svg">) => JSX.Element);

// eslint-disable-next-line @typescript-eslint/no-namespace
export namespace icons {
  export const arrowRight: Icon = (cls, title) => (
    <svg className={cls} fill="none" stroke="currentColor" viewBox="0 0 35.7 16">
      {renderTitle(title)}
      <path
        strokeWidth="3"
        strokeLinecap="round"
        strokeLinejoin="round"
        d="M24.2,14c2.5-3.7,5.9-6,9.6-6c-3.8,0-7.2-2.3-9.6-6"
      />
      <path strokeWidth="3" strokeLinecap="round" d="M2,8h31" />
    </svg>
  );

  export const sparkle: Icon = (cls, title) => (
    <svg
      className={cls}
      fill="none"
      stroke="currentColor"
      viewBox="0 0 24 24"
      xmlns="http://www.w3.org/2000/svg"
    >
      {renderTitle(title)}
      <path
        strokeLinecap="round"
        strokeLinejoin="round"
        strokeWidth="2"
        d="M5 3v4M3 5h4M6 17v4m-2-2h4m5-16l2.286 6.857L21 12l-5.714 2.143L13 21l-2.286-6.857L5 12l5.714-2.143L13 3z"
      ></path>
    </svg>
  );

  export const scrollToBottom: Icon = (cls, title) => (
    <svg
      className={cls}
      viewBox="0 0 24 24"
      stroke="currentColor"
      strokeWidth={2}
      strokeLinecap="round"
      strokeLinejoin="round"
    >
      {renderTitle(title)}
      <path d="M17.9,12.2L12,18.1 M12,18.1l-5.9-5.9 M12,18.1V3" />
      <path d="M2.8,21.2h18.4" />
    </svg>
  );

  export const book: Icon = (cls, title) => (
    <svg className={cls} viewBox="0 0 16 16" fill="currentColor">
      {renderTitle(title)}
      <path
        fillRule="evenodd"
        clipRule="evenodd"
        d="M3.09963 2.39149C3.26933 1.58074 3.9842 1 4.81252 1H12.0002C12.2228 1 12.434 1.09897 12.5765 1.27011C12.719 1.44125 12.7781 1.66686 12.7377 1.88587L10.9877 11.3859C10.9134 11.7895 10.5288 12.0577 10.1255 11.9896C10.0847 11.9964 10.0428 12 10 12H3.25C2.83579 12 2.5 12.3358 2.5 12.75C2.5 13.1642 2.83579 13.5 3.25 13.5H10.595C11.1952 13.5 11.7106 13.0735 11.8229 12.4839L13.5132 3.60968C13.5908 3.20278 13.9834 2.93576 14.3903 3.01326C14.7972 3.09077 15.0643 3.48345 14.9868 3.89035L13.2964 12.7646C13.0494 14.0616 11.9154 15 10.595 15H3.25C2.00736 15 1 13.9927 1 12.75C1 12.6966 1.00186 12.6437 1.00552 12.5912C0.995775 12.5117 0.998723 12.4292 1.01606 12.3464L3.09963 2.39149ZM5.35954 3C5.14433 3 4.95326 3.13772 4.8852 3.34189L4.71853 3.84189C4.61061 4.16565 4.85159 4.5 5.19287 4.5H9.13878C9.354 4.5 9.54507 4.36228 9.61312 4.15811L9.77979 3.65811C9.88771 3.33435 9.64673 3 9.30545 3H5.35954Z"
      />
    </svg>
  );

  export const commit: Icon = (cls, title) => (
    <svg className={cls} fill="currentColor" viewBox="0 0 896 1024">
      {renderTitle(title)}
      <path d="M694.875 448C666.375 337.781 567.125 256 448 256c-119.094 0-218.375 81.781-246.906 192H0v128h201.094C229.625 686.25 328.906 768 448 768c119.125 0 218.375-81.75 246.875-192H896V448H694.875zM448 640c-70.656 0-128-57.375-128-128 0-70.656 57.344-128 128-128 70.625 0 128 57.344 128 128C576 582.625 518.625 640 448 640z" />
    </svg>
  );

  export const lightningBolt: Icon = (cls, title) => (
    <svg
      className={cls}
      fill="none"
      strokeLinecap="round"
      strokeLinejoin="round"
      strokeWidth="2"
      stroke="currentColor"
      viewBox="0 0 24 24"
    >
      {renderTitle(title)}
      <path d="M13 10V3L4 14h7v7l9-11h-7z" />
    </svg>
  );

  export const lightBulb: Icon = (cls, title) => (
    <svg
      className={cls}
      fill="none"
      strokeLinecap="round"
      strokeLinejoin="round"
      strokeWidth="2"
      viewBox="0 0 24 24"
      stroke="currentColor"
    >
      {renderTitle(title)}
      <path d="M9.663 17h4.673M12 3v1m6.364 1.636l-.707.707M21 12h-1M4 12H3m3.343-5.657l-.707-.707m2.828 9.9a5 5 0 117.072 0l-.548.547A3.374 3.374 0 0014 18.469V19a2 2 0 11-4 0v-.531c0-.895-.356-1.754-.988-2.386l-.548-.547z" />
    </svg>
  );

  export const code: Icon = (cls, title) => (
    <svg
      className={cls}
      fill="none"
      strokeLinecap="round"
      strokeLinejoin="round"
      strokeWidth="2"
      stroke="currentColor"
      viewBox="0 0 24 24"
    >
      {renderTitle(title)}
      <path d="M10 20l4-16m4 4l4 4-4 4M6 16l-4-4 4-4" />
    </svg>
  );

  export const cog: Icon = (cls, title) => (
    <svg
      className={cls}
      fill="none"
      strokeLinecap="round"
      strokeLinejoin="round"
      strokeWidth="2"
      stroke="currentColor"
      viewBox="0 0 24 24"
    >
      {renderTitle(title)}
      <path d="M10.325 4.317c.426-1.756 2.924-1.756 3.35 0a1.724 1.724 0 002.573 1.066c1.543-.94 3.31.826 2.37 2.37a1.724 1.724 0 001.065 2.572c1.756.426 1.756 2.924 0 3.35a1.724 1.724 0 00-1.066 2.573c.94 1.543-.826 3.31-2.37 2.37a1.724 1.724 0 00-2.572 1.065c-.426 1.756-2.924 1.756-3.35 0a1.724 1.724 0 00-2.573-1.066c-1.543.94-3.31-.826-2.37-2.37a1.724 1.724 0 00-1.065-2.572c-1.756-.426-1.756-2.924 0-3.35a1.724 1.724 0 001.066-2.573c-.94-1.543.826-3.31 2.37-2.37.996.608 2.296.07 2.572-1.065z" />
      <path d="M15 12a3 3 0 11-6 0 3 3 0 016 0z" />
    </svg>
  );

  export const cube: Icon = (cls, title) => (
    <svg className={cls} fill="none" stroke="currentColor" viewBox="0 0 24 24">
      {renderTitle(title)}
      <path
        strokeLinecap="round"
        strokeLinejoin="round"
        strokeWidth={2}
        d="M20 7l-8-4-8 4m16 0l-8 4m8-4v10l-8 4m0-10L4 7m8 4v10M4 7v10l8 4"
      />
    </svg>
  );

  export const cloud: Icon = (cls, title) => (
    <svg
      className={cls}
      fill="none"
      strokeLinecap="round"
      strokeLinejoin="round"
      stroke="currentColor"
      viewBox="0 0 28 22"
      xmlns="http://www.w3.org/2000/svg"
    >
      <path
        d="M6.34999 21.2C4.82768 21.198 3.36404 20.6126 2.26025 19.5642C1.15646 18.5159 0.496475 17.0843 0.41611 15.5641C0.335745 14.0439 0.84111 12.5508 1.82822 11.3919C2.81532 10.233 4.20908 9.4965 5.72269 9.334C5.27701 7.58621 5.54388 5.73296 6.46461 4.18194C7.38534 2.63092 8.8845 1.50918 10.6323 1.0635C12.3801 0.617818 14.2333 0.884696 15.7844 1.80542C17.3354 2.72615 18.4571 4.22531 18.9028 5.9731C19.9422 5.82837 21.0004 5.89906 22.0113 6.18078C23.0223 6.4625 23.9645 6.94923 24.7793 7.61068C25.5941 8.27213 26.2641 9.09416 26.7476 10.0256C27.2311 10.9571 27.5178 11.9781 27.5898 13.0251C27.6618 14.0721 27.5176 15.1228 27.1661 16.1117C26.8147 17.1006 26.2636 18.0066 25.547 18.7734C24.8304 19.5401 23.9637 20.1512 23.0008 20.5687C22.038 20.9862 20.9995 21.2011 19.95 21.2H6.34999Z"
        fill="#111111"
      />
    </svg>
  );

  export const cloudDownload: Icon = (cls, title) => (
    <svg
      className={cls}
      fill="none"
      strokeLinecap="round"
      strokeLinejoin="round"
      strokeWidth="2"
      viewBox="0 0 24 24"
      stroke="currentColor"
    >
      {renderTitle(title)}
      <path d="M7 16a4 4 0 01-.88-7.903A5 5 0 1115.9 6L16 6a5 5 0 011 9.9M9 19l3 3m0 0l3-3m-3 3V10" />
    </svg>
  );

  export const cloudUpload: Icon = (cls, title) => (
    <svg
      className={cls}
      fill="none"
      strokeLinecap="round"
      strokeLinejoin="round"
      strokeWidth="2"
      viewBox="0 0 24 24"
      stroke="currentColor"
    >
      {renderTitle(title)}
      <path d="M8 17a5 5 0 01-.916-9.916 5.002 5.002 0 019.832 0A5.002 5.002 0 0116 17m-7-5l3-3m0 0l3 3m-3-3v12" />
    </svg>
  );

  export const document: Icon = (cls, title) => (
    <svg
      className={cls}
      fill="none"
      strokeLinecap="round"
      strokeLinejoin="round"
      strokeWidth="2"
      stroke="currentColor"
      viewBox="0 0 24 24"
    >
      {renderTitle(title)}
      <path d="M7 21h10a2 2 0 002-2V9.414a1 1 0 00-.293-.707l-5.414-5.414A1 1 0 0012.586 3H7a2 2 0 00-2 2v14a2 2 0 002 2z" />
    </svg>
  );

  export const documentReport: Icon = (cls, title) => (
    <svg
      className={cls}
      fill="none"
      strokeLinecap="round"
      strokeLinejoin="round"
      strokeWidth="2"
      stroke="currentColor"
      viewBox="0 0 24 24"
    >
      {renderTitle(title)}
      <path d="M9 17v-2m3 2v-4m3 4v-6m2 10H7a2 2 0 01-2-2V5a2 2 0 012-2h5.586a1 1 0 01.707.293l5.414 5.414a1 1 0 01.293.707V19a2 2 0 01-2 2z" />
    </svg>
  );

  export const documentDuplicate: Icon = (cls, title) => (
    <svg
      className={cls}
      fill="none"
      strokeLinecap="round"
      strokeLinejoin="round"
      strokeWidth="2"
      stroke="currentColor"
      viewBox="0 0 24 24"
    >
      {renderTitle(title)}
      <path d="M8 7v8a2 2 0 002 2h6M8 7V5a2 2 0 012-2h4.586a1 1 0 01.707.293l4.414 4.414a1 1 0 01.293.707V15a2 2 0 01-2 2h-2M8 7H6a2 2 0 00-2 2v10a2 2 0 002 2h8a2 2 0 002-2v-2" />
    </svg>
  );

  export const solidDocument: Icon = (cls, title) => (
    <svg className={cls} fill="currentColor" viewBox="0 0 24 24 ">
      {renderTitle(title)}
      <path
        fillRule="evenodd"
        d="M4 4a2 2 0 012-2h4.586A2 2 0 0112 2.586L15.414 6A2 2 0 0116 7.414V16a2 2 0 01-2 2H6a2 2 0 01-2-2V4z"
        clipRule="evenodd"
      />
    </svg>
  );

  export const pencil: Icon = (cls, title) => (
    <svg
      className={cls}
      fill="none"
      strokeLinecap="round"
      strokeLinejoin="round"
      strokeWidth="2"
      stroke="currentColor"
      viewBox="0 0 24 24"
    >
      {renderTitle(title)}
      <path d="M15.232 5.232l3.536 3.536m-2.036-5.036a2.5 2.5 0 113.536 3.536L6.5 21.036H3v-3.572L16.732 3.732z" />
    </svg>
  );

  export const merge: Icon = (cls, title) => (
    <svg className={cls} fill="currentColor" viewBox="0 0 768 1024">
      {renderTitle(title)}
      <path d="M640 448c-47.625 0-88.625 26.312-110.625 64.906C523.625 512.5 518 512 512 512c-131.062 0-255.438-99.844-300.812-223.438C238.469 265.09400000000005 256 230.71900000000005 256 192c0-70.656-57.344-128-128-128S0 121.34400000000005 0 192c0 47.219 25.844 88.062 64 110.281V721.75C25.844 743.938 0 784.75 0 832c0 70.625 57.344 128 128 128s128-57.375 128-128c0-47.25-25.844-88.062-64-110.25V491.469C276.156 580.5 392.375 640 512 640c6.375 0 11.625-0.438 17.375-0.625C551.5 677.812 592.5 704 640 704c70.625 0 128-57.375 128-128C768 505.344 710.625 448 640 448zM128 896c-35.312 0-64-28.625-64-64 0-35.312 28.688-64 64-64 35.406 0 64 28.688 64 64C192 867.375 163.406 896 128 896zM128 256c-35.312 0-64-28.594-64-64s28.688-64 64-64c35.406 0 64 28.594 64 64S163.406 256 128 256zM640 640c-35.312 0-64-28.625-64-64 0-35.406 28.688-64 64-64 35.375 0 64 28.594 64 64C704 611.375 675.375 640 640 640z" />
    </svg>
  );

  export const calendar: Icon = (cls, title) => (
    <svg className={cls} fill="currentColor" viewBox="0 0 20 20">
      {renderTitle(title)}
      <path
        fillRule="evenodd"
        d="M6 2a1 1 0 00-1 1v1H4a2 2 0 00-2 2v10a2 2 0 002 2h12a2 2 0 002-2V6a2 2 0 00-2-2h-1V3a1 1 0 10-2 0v1H7V3a1 1 0 00-1-1zm0 5a1 1 0 000 2h8a1 1 0 100-2H6z"
        clipRule="evenodd"
      />
    </svg>
  );

  export const search: Icon = (cls, title) => (
    <svg
      className={cls}
      fill="none"
      strokeLinecap="round"
      strokeLinejoin="round"
      strokeWidth="2"
      stroke="currentColor"
      viewBox="0 0 24 24"
    >
      {renderTitle(title)}
      <path d="M21 21l-6-6m2-5a7 7 0 11-14 0 7 7 0 0114 0z" />
    </svg>
  );

  export const chevronUp: Icon = (cls, title) => (
    <svg className={cls} fill="currentColor" viewBox="0 0 12 12">
      {renderTitle(title)}
      <polygon transform="rotate(180 6 6)" points="6,9.7 0,3.7 1.4,2.3 6,6.9 10.6,2.3 12,3.7 	" />
    </svg>
  );

  export const chevronLeft: Icon = (cls, title) => (
    <svg className={cls} fill="currentColor" viewBox="0 0 12 12">
      {renderTitle(title)}
      <polygon transform="rotate(90 6 6)" points="6,9.7 0,3.7 1.4,2.3 6,6.9 10.6,2.3 12,3.7 	" />
    </svg>
  );

  export const chevronDown: Icon = (cls, title) => (
    <svg className={cls} fill="currentColor" viewBox="0 0 12 12">
      {renderTitle(title)}
      <polygon points="6,9.7 0,3.7 1.4,2.3 6,6.9 10.6,2.3 12,3.7 	" />
    </svg>
  );

  export const chevronRight: Icon = (cls, title) => (
    <svg className={cls} fill="currentColor" viewBox="0 0 12 12">
      {renderTitle(title)}
      <polygon transform="rotate(-90 6 6)" points="6,9.7 0,3.7 1.4,2.3 6,6.9 10.6,2.3 12,3.7 	" />
    </svg>
  );

  export const x: Icon = (cls, title) => (
    <svg
      className={cls}
      fill="none"
      strokeLinecap="round"
      strokeLinejoin="round"
      strokeWidth="2"
      stroke="currentColor"
      viewBox="0 0 24 24"
    >
      {renderTitle(title)}
      <path d="M6 18L18 6M6 6l12 12" />
    </svg>
  );

  export const academicCap: Icon = (cls, title) => (
    <svg className={cls} fill="none" stroke="currentColor" viewBox="0 0 24 24">
      {renderTitle(title)}
      <path d="M12 14l9-5-9-5-9 5 9 5z" />
      <path d="M12 14l6.16-3.422a12.083 12.083 0 01.665 6.479A11.952 11.952 0 0012 20.055a11.952 11.952 0 00-6.824-2.998 12.078 12.078 0 01.665-6.479L12 14z" />
      <path
        strokeLinecap="round"
        strokeLinejoin="round"
        strokeWidth="2"
        d="M12 14l9-5-9-5-9 5 9 5zm0 0l6.16-3.422a12.083 12.083 0 01.665 6.479A11.952 11.952 0 0012 20.055a11.952 11.952 0 00-6.824-2.998 12.078 12.078 0 01.665-6.479L12 14zm-4 6v-7.5l4-2.222"
      />
    </svg>
  );

  export const chatAlt: Icon = (cls, title) => (
    <svg className={cls} fill="none" stroke="currentColor" viewBox="0 0 24 24">
      {renderTitle(title)}
      <path
        strokeLinecap="round"
        strokeLinejoin="round"
        strokeWidth="2"
        d="M8 10h.01M12 10h.01M16 10h.01M9 16H5a2 2 0 01-2-2V6a2 2 0 012-2h14a2 2 0 012 2v8a2 2 0 01-2 2h-5l-5 5v-5z"
      />
    </svg>
  );

  export const circle: Icon = (cls, title) => (
    <svg
      className={cls}
      viewBox="0 0 24 24"
      fill="none"
      stroke="currentColor"
      strokeWidth="2"
      strokeLinecap="round"
      strokeLinejoin="round"
    >
      {renderTitle(title)}
      <circle cx="12" cy="12" r="10" />
    </svg>
  );

  export const check: Icon = (cls, title) => (
    <svg
      className={cls}
      fill="none"
      strokeLinecap="round"
      strokeLinejoin="round"
      strokeWidth="2"
      viewBox="0 0 24 24"
      stroke="currentColor"
    >
      {renderTitle(title)}
      <path d="M5 13l4 4L19 7" />
    </svg>
  );

  export const checkSquare: Icon = (cls, title) => (
    <svg
      className={cls}
      fill="none"
      stroke="currentColor"
      strokeWidth="2"
      strokeLinecap="round"
      strokeLinejoin="round"
      viewBox="0 0 24 24"
    >
      {renderTitle(title)}
      <polyline points="9 11 12 14 22 4" />
      <path d="M21 12v7a2 2 0 0 1-2 2H5a2 2 0 0 1-2-2V5a2 2 0 0 1 2-2h11" />
    </svg>
  );

  export const checkCircle: Icon = (cls, title) => (
    <svg
      className={cls}
      fill="none"
      strokeLinecap="round"
      strokeLinejoin="round"
      strokeWidth="2"
      viewBox="0 0 24 24"
      stroke="currentColor"
    >
      {renderTitle(title)}
      <path d="M9 12l2 2 4-4m6 2a9 9 0 11-18 0 9 9 0 0118 0z" />
    </svg>
  );

  export const checkCircle2: Icon = (cls, title) => (
    <svg
      className={cls}
      fill="none"
      strokeLinecap="round"
      strokeLinejoin="round"
      strokeWidth="2"
      viewBox="0 0 24 24"
      stroke="currentColor"
    >
      {renderTitle(title)}
      <path d="M22 11.08V12a10 10 0 1 1-5.93-9.14" />
      <polyline points="22 4 12 14.01 9 11.01" />
    </svg>
  );

  export const xCircle: Icon = (cls, title) => (
    <svg
      className={cls}
      fill="none"
      strokeLinecap="round"
      strokeLinejoin="round"
      strokeWidth="2"
      viewBox="0 0 24 24"
      stroke="currentColor"
    >
      {renderTitle(title)}
      <path d="M10 14l2-2m0 0l2-2m-2 2l-2-2m2 2l2 2m7-2a9 9 0 11-18 0 9 9 0 0118 0z" />
    </svg>
  );

  export const exclamation: Icon = (cls, title) => (
    <svg
      className={cls}
      fill="none"
      strokeLinecap="round"
      strokeLinejoin="round"
      strokeWidth="2"
      viewBox="0 0 24 24"
      stroke="currentColor"
    >
      {renderTitle(title)}
      <path d="M12 9v2m0 4h.01m-6.938 4h13.856c1.54 0 2.502-1.667 1.732-3L13.732 4c-.77-1.333-2.694-1.333-3.464 0L3.34 16c-.77 1.333.192 3 1.732 3z" />
    </svg>
  );

  export const exclamationCircle: Icon = (cls, title) => (
    <svg
      className={cls}
      fill="none"
      strokeLinecap="round"
      strokeLinejoin="round"
      strokeWidth="2"
      viewBox="0 0 24 24"
      stroke="currentColor"
    >
      {renderTitle(title)}
      <path d="M12 8v4m0 4h.01M21 12a9 9 0 11-18 0 9 9 0 0118 0z" />
    </svg>
  );

  export const playCircle: Icon = (cls, title) => (
    <svg
      className={cls}
      fill="none"
      strokeLinecap="round"
      strokeLinejoin="round"
      strokeWidth="2"
      viewBox="0 0 24 24"
      stroke="currentColor"
    >
      {renderTitle(title)}
      <path d="M14.752 11.168l-3.197-2.132A1 1 0 0010 9.87v4.263a1 1 0 001.555.832l3.197-2.132a1 1 0 000-1.664z" />
    </svg>
  );

  export const questionMarkCircle: Icon = (cls, title) => (
    <svg
      className={cls}
      fill="none"
      strokeLinecap="round"
      strokeLinejoin="round"
      strokeWidth="2"
      viewBox="0 0 24 24"
      stroke="currentColor"
    >
      {renderTitle(title)}
      <path d="M8.228 9c.549-1.165 2.03-2 3.772-2 2.21 0 4 1.343 4 3 0 1.4-1.278 2.575-3.006 2.907-.542.104-.994.54-.994 1.093m0 3h.01M21 12a9 9 0 11-18 0 9 9 0 0118 0z" />
    </svg>
  );

  export const dotsCircle: Icon = (cls, title) => (
    <svg
      className={cls}
      fill="none"
      strokeLinecap="round"
      strokeLinejoin="round"
      strokeWidth="2"
      viewBox="0 0 24 24"
      stroke="currentColor"
    >
      {renderTitle(title)}
      <path d="M8 12h.01M12 12h.01M16 12h.01M21 12a9 9 0 11-18 0 9 9 0 0118 0z" />
    </svg>
  );

  export const plusCircle: Icon = (cls, title) => (
    <svg
      className={cls}
      fill="none"
      strokeLinecap="round"
      strokeLinejoin="round"
      strokeWidth="2"
      viewBox="0 0 24 24"
      stroke="currentColor"
    >
      {renderTitle(title)}
      <path d="M12 9v3m0 0v3m0-3h3m-3 0H9m12 0a9 9 0 11-18 0 9 9 0 0118 0z" />
    </svg>
  );

  export const minusCircle: Icon = (cls, title) => (
    <svg
      className={cls}
      fill="none"
      strokeLinecap="round"
      strokeLinejoin="round"
      strokeWidth="2"
      viewBox="0 0 24 24"
      stroke="currentColor"
    >
      {renderTitle(title)}
      <path d="M15 12H9m12 0a9 9 0 11-18 0 9 9 0 0118 0z" />
    </svg>
  );

  export const plus: Icon = (cls, title) => (
    <svg className={cls} fill="none" stroke="currentColor" viewBox="0 0 24 24">
      {renderTitle(title)}
      <path
        strokeLinecap="round"
        strokeLinejoin="round"
        strokeWidth="2"
        d="M12 6v6m0 0v6m0-6h6m-6 0H6"
      />
    </svg>
  );

  export const minus: Icon = (cls, title) => (
    <svg className={cls} fill="none" stroke="currentColor" viewBox="0 0 24 24">
      {renderTitle(title)}
      <path strokeLinecap="round" strokeLinejoin="round" strokeWidth={2} d="M20 12H4" />
    </svg>
  );

  export const menu: Icon = (cls, title) => (
    <svg className={cls} fill="none" stroke="currentColor" viewBox="0 0 24 24">
      {renderTitle(title)}
      <path
        strokeLinecap="round"
        strokeLinejoin="round"
        strokeWidth="2"
        d="M4 6h16M4 12h16M4 18h16"
      />
    </svg>
  );

  export const stackTrace: Icon = (cls, title) => (
    <svg className={cls} fill="none" stroke="currentColor" viewBox="0 0 24 24">
      {renderTitle(title)}
      <path
        strokeLinecap="round"
        strokeLinejoin="round"
        strokeWidth={2}
        d="M4 6h16M4 12h8m-8 6h12"
      />
    </svg>
  );

  export const refresh: Icon = (cls, title) => (
    <svg
      className={cls}
      fill="none"
      strokeLinecap="round"
      strokeLinejoin="round"
      strokeWidth="2"
      viewBox="0 0 24 24"
      stroke="currentColor"
    >
      {renderTitle(title)}
      <path d="M4 4v5h.582m15.356 2A8.001 8.001 0 004.582 9m0 0H9m11 11v-5h-.581m0 0a8.003 8.003 0 01-15.357-2m15.357 2H15" />
    </svg>
  );

  export const sidebar: Icon = (cls, title) => (
    <svg
      className={cls}
      fill="none"
      strokeLinecap="round"
      strokeLinejoin="round"
      strokeWidth="2"
      viewBox="0 0 24 24"
      stroke="currentColor"
    >
      {renderTitle(title)}
      <path d="M21,5v14c0,1.1-0.9,2-2,2H5c-1.1,0-2-0.9-2-2V5c0-1.1,0.9-2,2-2h14C20.1,3,21,3.9,21,5z" />
      <line x1="15" y1="20" x2="15" y2="4" />
    </svg>
  );

  export const sidebarOpen: Icon = (cls, title) => (
    <svg
      className={cls}
      fill="none"
      strokeLinecap="round"
      strokeLinejoin="round"
      strokeWidth="2"
      viewBox="0 0 24 24"
      stroke="currentColor"
    >
      {renderTitle(title)}
      <path d="M21,5v14c0,1.1-0.9,2-2,2H5c-1.1,0-2-0.9-2-2V5c0-1.1,0.9-2,2-2h14C20.1,3,21,3.9,21,5z" />
      <line x1="15" y1="20" x2="15" y2="4" />
      <path
        stroke="none"
        fill="currentColor"
        d="M19,3h-4v18h4c1.1,0,2-0.9,2-2V5C21,3.9,20.1,3,19,3z"
      />
    </svg>
  );

  export const menuAlt2: Icon = (cls, title) => (
    <svg className={cls} fill="none" stroke="currentColor" viewBox="0 0 24 24">
      {renderTitle(title)}
      <path
        strokeLinecap="round"
        strokeLinejoin="round"
        strokeWidth="2"
        d="M4 6h16M4 12h16M4 18h7"
      />
    </svg>
  );

  export const chip: Icon = (cls, title) => (
    <svg className={cls} viewBox="0 0 20 20" fill="currentColor">
      {renderTitle(title)}
      <path d="M13 7H7v6h6V7z" />
      <path
        fillRule="evenodd"
        d="M7 2a1 1 0 012 0v1h2V2a1 1 0 112 0v1h2a2 2 0 012 2v2h1a1 1 0 110 2h-1v2h1a1 1 0 110 2h-1v2a2 2 0 01-2 2h-2v1a1 1 0 11-2 0v-1H9v1a1 1 0 11-2 0v-1H5a2 2 0 01-2-2v-2H2a1 1 0 110-2h1V9H2a1 1 0 010-2h1V5a2 2 0 012-2h2V2zM5 5h10v10H5V5z"
        clipRule="evenodd"
      />
    </svg>
  );

  export const clock: Icon = (cls, title) => (
    <svg
      className={cls}
      fill="none"
      strokeLinecap="round"
      strokeLinejoin="round"
      strokeWidth="2"
      viewBox="0 0 24 24"
      stroke="currentColor"
    >
      {renderTitle(title)}
      <path d="M12 8v4l3 3m6-3a9 9 0 11-18 0 9 9 0 0118 0z" />
    </svg>
  );

  export const fire: Icon = (cls, title) => (
    <svg className={cls} viewBox="0 0 20 20" fill="currentColor">
      {renderTitle(title)}
      <path
        fillRule="evenodd"
        d="M12.395 2.553a1 1 0 00-1.45-.385c-.345.23-.614.558-.822.88-.214.33-.403.713-.57 1.116-.334.804-.614 1.768-.84 2.734a31.365 31.365 0 00-.613 3.58 2.64 2.64 0 01-.945-1.067c-.328-.68-.398-1.534-.398-2.654A1 1 0 005.05 6.05 6.981 6.981 0 003 11a7 7 0 1011.95-4.95c-.592-.591-.98-.985-1.348-1.467-.363-.476-.724-1.063-1.207-2.03zM12.12 15.12A3 3 0 017 13s.879.5 2.5.5c0-1 .5-4 1.25-4.5.5 1 .786 1.293 1.371 1.879A2.99 2.99 0 0113 13a2.99 2.99 0 01-.879 2.121z"
        clipRule="evenodd"
      />
    </svg>
  );

  export const puzzle: Icon = (cls, title) => (
    <svg
      className={cls}
      fill="none"
      strokeLinecap="round"
      strokeLinejoin="round"
      strokeWidth="2"
      viewBox="0 0 24 24"
      stroke="currentColor"
    >
      {renderTitle(title)}
      <path d="M11 4a2 2 0 114 0v1a1 1 0 001 1h3a1 1 0 011 1v3a1 1 0 01-1 1h-1a2 2 0 100 4h1a1 1 0 011 1v3a1 1 0 01-1 1h-3a1 1 0 01-1-1v-1a2 2 0 10-4 0v1a1 1 0 01-1 1H7a1 1 0 01-1-1v-3a1 1 0 00-1-1H4a2 2 0 110-4h1a1 1 0 001-1V7a1 1 0 011-1h3a1 1 0 001-1V4z" />
    </svg>
  );

  export const globe: Icon = (cls, title) => (
    <svg className={cls} fill="none" viewBox="2 2 20 20" stroke="currentColor">
      {renderTitle(title)}
      <path
        strokeLinecap="round"
        strokeLinejoin="round"
        strokeWidth={2}
        d="M3.055 11H5a2 2 0 012 2v1a2 2 0 002 2 2 2 0 012 2v2.945M8 3.935V5.5A2.5 2.5 0 0010.5 8h.5a2 2 0 012 2 2 2 0 104 0 2 2 0 012-2h1.064M15 20.488V18a2 2 0 012-2h3.064M21 12a9 9 0 11-18 0 9 9 0 0118 0z"
      />
    </svg>
  );

  export const externalLink: Icon = (cls, title) => (
    <svg className={cls} fill="none" viewBox="0 0 24 24" stroke="currentColor">
      {renderTitle(title)}
      <path
        strokeLinecap="round"
        strokeLinejoin="round"
        strokeWidth={2}
        d="M10 6H6a2 2 0 00-2 2v10a2 2 0 002 2h10a2 2 0 002-2v-4M14 4h6m0 0v6m0-6L10 14"
      />
    </svg>
  );

  export const filter: Icon = (cls, title) => (
    <svg
      className={cls}
      fill="none"
      strokeLinecap="round"
      strokeLinejoin="round"
      strokeWidth="2"
      viewBox="0 0 24 24"
      stroke="currentColor"
    >
      {renderTitle(title)}
      <path d="M3 4a1 1 0 011-1h16a1 1 0 011 1v2.586a1 1 0 01-.293.707l-6.414 6.414a1 1 0 00-.293.707V17l-4 4v-6.586a1 1 0 00-.293-.707L3.293 7.293A1 1 0 013 6.586V4z" />
    </svg>
  );

  export const slash: Icon = (cls, title) => (
    <svg
      className={cls}
      viewBox="0 0 24 24"
      stroke="currentColor"
      strokeWidth="1"
      strokeLinecap="round"
      strokeLinejoin="round"
      fill="none"
      shapeRendering="geometricPrecision"
    >
      {renderTitle(title)}
      <path d="M16.88 3.549L7.12 20.451" />
    </svg>
  );

  export const selector: Icon = (cls, title) => (
    <svg
      className={cls}
      fill="none"
      strokeLinecap="round"
      strokeLinejoin="round"
      strokeWidth="2"
      viewBox="0 0 24 24"
      stroke="currentColor"
    >
      {renderTitle(title)}
      <path d="M8 9l4-4 4 4m0 6l-4 4-4-4" />
    </svg>
  );

  export const trash: Icon = (cls, title) => (
    <svg className={cls} fill="none" stroke="currentColor" viewBox="0 0 24 24">
      <path
        strokeLinecap="round"
        strokeLinejoin="round"
        strokeWidth="2"
        d="M19 7l-.867 12.142A2 2 0 0116.138 21H7.862a2 2 0 01-1.995-1.858L5 7m5 4v6m4-6v6m1-10V4a1 1 0 00-1-1h-4a1 1 0 00-1 1v3M4 7h16"
      />
    </svg>
  );

  export const user: Icon = (cls, title) => (
    <svg
      className={cls}
      fill="none"
      strokeLinecap="round"
      strokeLinejoin="round"
      strokeWidth="2"
      viewBox="0 0 24 24"
      stroke="currentColor"
    >
      {renderTitle(title)}
      <path d="M16 7a4 4 0 11-8 0 4 4 0 018 0zM12 14a7 7 0 00-7 7h14a7 7 0 00-7-7z" />
    </svg>
  );

  export const userAdd: Icon = (cls, title) => (
    <svg
      className={cls}
      fill="none"
      strokeLinecap="round"
      strokeLinejoin="round"
      strokeWidth="2"
      viewBox="0 0 24 24"
      stroke="currentColor"
    >
      {renderTitle(title)}
      <path d="M18 9v3m0 0v3m0-3h3m-3 0h-3m-2-5a4 4 0 11-8 0 4 4 0 018 0zM3 20a6 6 0 0112 0v1H3v-1z" />
    </svg>
  );

  export const userRemove: Icon = (cls, title) => (
    <svg
      className={cls}
      fill="none"
      strokeLinecap="round"
      strokeLinejoin="round"
      strokeWidth="2"
      viewBox="0 0 24 24"
      stroke="currentColor"
    >
      {renderTitle(title)}
      <path d="M13 7a4 4 0 11-8 0 4 4 0 018 0zM9 14a6 6 0 00-6 6v1h12v-1a6 6 0 00-6-6zM21 12h-6" />
    </svg>
  );

  export const userCircle: Icon = (cls, title) => (
    <svg
      className={cls}
      fill="none"
      strokeLinecap="round"
      strokeLinejoin="round"
      strokeWidth="2"
      viewBox="0 0 24 24"
      stroke="currentColor"
    >
      {renderTitle(title)}
      <path d="M5.121 17.804A13.937 13.937 0 0112 16c2.5 0 4.847.655 6.879 1.804M15 10a3 3 0 11-6 0 3 3 0 016 0zm6 2a9 9 0 11-18 0 9 9 0 0118 0z" />
    </svg>
  );

  export const layers: Icon = (cls, title) => (
    <svg
      className={cls}
      viewBox="0 0 24 24"
      fill="none"
      stroke="currentColor"
      strokeWidth="2"
      strokeLinecap="round"
      strokeLinejoin="round"
    >
      {renderTitle(title)}
      <polygon points="12 2 2 7 12 12 22 7 12 2" />
      <polyline points="2 17 12 22 22 17" />
      <polyline points="2 12 12 17 22 12" />
    </svg>
  );

  export const logout: Icon = (cls, title) => (
    <svg className={cls} viewBox="0 0 20 20" fill="currentColor">
      {renderTitle(title)}
      <path
        fillRule="evenodd"
        d="M3 3a1 1 0 00-1 1v12a1 1 0 102 0V4a1 1 0 00-1-1zm10.293 9.293a1 1 0 001.414 1.414l3-3a1 1 0 000-1.414l-3-3a1 1 0 10-1.414 1.414L14.586 9H7a1 1 0 100 2h7.586l-1.293 1.293z"
        clipRule="evenodd"
      />
    </svg>
  );

  export const key: Icon = (cls, title) => (
    <svg
      className={cls}
      fill="none"
      strokeLinecap="round"
      strokeLinejoin="round"
      strokeWidth="2"
      viewBox="0 0 24 24"
      stroke="currentColor"
    >
      {renderTitle(title)}
      <path d="M15 7a2 2 0 012 2m4 0a6 6 0 01-7.743 5.743L11 17H9v2H7v2H4a1 1 0 01-1-1v-2.586a1 1 0 01.293-.707l5.964-5.964A6 6 0 1121 9z" />
    </svg>
  );

  export const officeBuilding: Icon = (cls, title) => (
    <svg className={cls} fill="none" stroke="currentColor" viewBox="0 0 24 24">
      {renderTitle(title)}
      <path
        strokeLinecap="round"
        strokeLinejoin="round"
        strokeWidth="2"
        d="M19 21V5a2 2 0 00-2-2H7a2 2 0 00-2 2v16m14 0h2m-2 0h-5m-9 0H3m2 0h5M9 7h1m-1 4h1m4-4h1m-1 4h1m-5 10v-5a1 1 0 011-1h2a1 1 0 011 1v5m-4 0h4"
      />
    </svg>
  );

  export const wrench: Icon = (cls, title) => (
    <svg
      className={cls}
      fill="none"
      strokeLinecap="round"
      strokeLinejoin="round"
      strokeWidth="2"
      viewBox="0 0 24 24"
      stroke="currentColor"
    >
      {renderTitle(title)}
      <path d="M 10.78 9.805 L 1.5 19.009 L 4.999 22.497 L 14.26 13.209 C 16.438 14.027 19.205 13.797 20.962 12.048 C 22.858 10.158 22.853 6.986 21.75 4.699 L 17.657 8.779 L 15.205 6.336 L 19.298 2.256 C 17.014 1.146 13.811 1.141 11.916 3.03 C 10.133 4.807 9.911 7.605 10.78 9.805 Z" />
    </svg>
  );

  export const database: Icon = (cls, title) => (
    <svg className={cls} viewBox="0 0 20 20" fill="currentColor">
      {renderTitle(title)}
      <path d="M3 12v3c0 1.657 3.134 3 7 3s7-1.343 7-3v-3c0 1.657-3.134 3-7 3s-7-1.343-7-3z" />
      <path d="M3 7v3c0 1.657 3.134 3 7 3s7-1.343 7-3V7c0 1.657-3.134 3-7 3S3 8.657 3 7z" />
      <path d="M17 5c0 1.657-3.134 3-7 3S3 6.657 3 5s3.134-3 7-3 7 1.343 7 3z" />
    </svg>
  );

  export const server: Icon = (cls, title) => (
    <svg className={cls} viewBox="0 0 24 24" fill="none" stroke="currentColor">
      {renderTitle(title)}
      <path
        strokeLinecap="round"
        strokeLinejoin="round"
        strokeWidth={2}
        d="M5 12h14M5 12a2 2 0 01-2-2V6a2 2 0 012-2h14a2 2 0 012 2v4a2 2 0 01-2 2M5 12a2 2 0 00-2 2v4a2 2 0 002 2h14a2 2 0 002-2v-4a2 2 0 00-2-2m-2-4h.01M17 16h.01"
      />
    </svg>
  );

  export const errCircle: Icon = (cls, title) => (
    <svg className={cls} viewBox="0 0 20 20" fill="currentColor">
      {renderTitle(title)}
      <path
        fillRule="evenodd"
        d="M10 18a8 8 0 100-16 8 8 0 000 16zM8.707 7.293a1 1 0 00-1.414 1.414L8.586 10l-1.293 1.293a1 1 0 101.414 1.414L10 11.414l1.293 1.293a1 1 0 001.414-1.414L11.414 10l1.293-1.293a1 1 0 00-1.414-1.414L10 8.586 8.707 7.293z"
        clipRule="evenodd"
      />
    </svg>
  );

  export const photograph: Icon = (cls, title) => (
    <svg className={cls} viewBox="0 0 20 20" fill="currentColor">
      {renderTitle(title)}
      <path
        fillRule="evenodd"
        d="M4 3a2 2 0 00-2 2v10a2 2 0 002 2h12a2 2 0 002-2V5a2 2 0 00-2-2H4zm12 12H4l4-8 3 6 2-4 3 6z"
        clipRule="evenodd"
      />
    </svg>
  );

  export const camera: Icon = (cls, title) => (
    <svg
      className={cls}
      fill="none"
      stroke="currentColor"
      viewBox="0 0 24 24"
      xmlns="http://www.w3.org/2000/svg"
    >
      {renderTitle(title)}
      <path
        strokeLinecap="round"
        strokeLinejoin="round"
        strokeWidth="2"
        d="M3 9a2 2 0 012-2h.93a2 2 0 001.664-.89l.812-1.22A2 2 0 0110.07 4h3.86a2 2 0 011.664.89l.812 1.22A2 2 0 0018.07 7H19a2 2 0 012 2v9a2 2 0 01-2 2H5a2 2 0 01-2-2V9z"
      ></path>
      <path
        strokeLinecap="round"
        strokeLinejoin="round"
        strokeWidth="2"
        d="M15 13a3 3 0 11-6 0 3 3 0 016 0z"
      ></path>
    </svg>
  );

  export const pulse: Icon = (cls, title) => (
    <svg
      className={cls}
      fill="none"
      strokeLinecap="round"
      strokeLinejoin="round"
      strokeWidth="2"
      viewBox="0 0 24 24"
      stroke="currentColor"
    >
      {renderTitle(title)}
      <polyline points="2 14.308 5.076 14.308 8.154 2 11.231 20.462 14.308 9.692 15.846 14.308 18.924 14.308" />
      <circle cx="20.462" cy="14.308" r="1.538" />
    </svg>
  );

  export const map: Icon = (cls, title) => (
    <svg className={cls} fill="none" stroke="currentColor" viewBox="0 0 24 24">
      {renderTitle(title)}
      <path
        strokeLinecap="round"
        strokeLinejoin="round"
        strokeWidth="2"
        d="M9 20l-5.447-2.724A1 1 0 013 16.382V5.618a1 1 0 011.447-.894L9 7m0 13l6-3m-6 3V7m6 10l4.553 2.276A1 1 0 0021 18.382V7.618a1 1 0 00-.553-.894L15 4m0 13V4m0 0L9 7"
      />
    </svg>
  );

  export const trendingUp: Icon = (cls, title) => (
    <svg className={cls} fill="none" stroke="currentColor" viewBox="0 0 24 24">
      {renderTitle(title)}
      <path
        strokeLinecap="round"
        strokeLinejoin="round"
        strokeWidth="2"
        d="M13 7h8m0 0v8m0-8l-8 8-4-4-6 6"
      />
    </svg>
  );

  export const inbox: Icon = (cls, title) => (
    <svg className={cls} fill="none" stroke="currentColor" viewBox="0 0 24 24">
      {renderTitle(title)}
      <path
        strokeLinecap="round"
        strokeLinejoin="round"
        strokeWidth="2"
        d="M8 4H6a2 2 0 00-2 2v12a2 2 0 002 2h12a2 2 0 002-2V6a2 2 0 00-2-2h-2m-4-1v8m0 0l3-3m-3 3L9 8m-5 5h2.586a1 1 0 01.707.293l2.414 2.414a1 1 0 00.707.293h3.172a1 1 0 00.707-.293l2.414-2.414a1 1 0 01.707-.293H20"
      ></path>
    </svg>
  );

  export const arrowsExpand: Icon = (cls, title) => (
    <svg className={cls} fill="none" stroke="currentColor" viewBox="0 0 24 24">
      {renderTitle(title)}
      <path
        strokeLinecap="round"
        strokeLinejoin="round"
        strokeWidth="2"
        d="M4 8V4m0 0h4M4 4l5 5m11-1V4m0 0h-4m4 0l-5 5M4 16v4m0 0h4m-4 0l5-5m11 5l-5-5m5 5v-4m0 4h-4"
      ></path>
    </svg>
  );

  export const shield: Icon = (cls, title) => (
    <svg className={cls} fill="none" stroke="currentColor" viewBox="0 0 24 24">
      {renderTitle(title)}
      <path
        strokeLinecap="round"
        strokeLinejoin="round"
        strokeWidth="2"
        d="M9 12l2 2 4-4m5.618-4.016A11.955 11.955 0 0112 2.944a11.955 11.955 0 01-8.618 3.04A12.02 12.02 0 003 9c0 5.591 3.824 10.29 9 11.622 5.176-1.332 9-6.03 9-11.622 0-1.042-.133-2.052-.382-3.016z"
      ></path>
    </svg>
  );

  export const githubLogo: Icon = (cls, title) => (
    <svg className={cls} viewBox="0 0 16 16" fill="currentColor">
      {renderTitle(title)}
      <path
        fillRule="evenodd"
        d="M8 0C3.58 0 0 3.58 0 8c0 3.54 2.29 6.53 5.47 7.59.4.07.55-.17.55-.38 0-.19-.01-.82-.01-1.49-2.01.37-2.53-.49-2.69-.94-.09-.23-.48-.94-.82-1.13-.28-.15-.68-.52-.01-.53.63-.01 1.08.58 1.23.82.72 1.21 1.87.87 2.33.66.07-.52.28-.87.51-1.07-1.78-.2-3.64-.89-3.64-3.95 0-.87.31-1.59.82-2.15-.08-.2-.36-1.02.08-2.12 0 0 .67-.21 2.2.82.64-.18 1.32-.27 2-.27.68 0 1.36.09 2 .27 1.53-1.04 2.2-.82 2.2-.82.44 1.1.16 1.92.08 2.12.51.56.82 1.27.82 2.15 0 3.07-1.87 3.75-3.65 3.95.29.25.54.73.54 1.48 0 1.07-.01 1.93-.01 2.2 0 .21.15.46.55.38A8.013 8.013 0 0016 8c0-4.42-3.58-8-8-8z"
      />
    </svg>
  );

  export const azureLogo: Icon = (cls, title) => (
    <svg className={cls} viewBox="0 0 19.7 15.2" fill="currentColor">
      {renderTitle(title)}
      <path d="M 9.105 14.431 C 11.634 13.984 13.723 13.614 13.747 13.609 L 13.79 13.6 L 11.403 10.76 C 10.09 9.199 9.016 7.915 9.016 7.907 C 9.016 7.893 11.481 1.105 11.495 1.081 C 11.499 1.073 13.177 3.969 15.561 8.102 C 17.793 11.971 19.634 15.161 19.651 15.191 L 19.682 15.245 L 12.095 15.244 L 4.508 15.243 L 9.105 14.431 Z M 0 13.565 C 0 13.561 1.125 11.608 2.5 9.225 L 5 4.893 L 7.913 2.448 C 9.515 1.104 10.83 0.002 10.836 0 C 10.841 -0.002 10.82 0.051 10.789 0.118 C 10.758 0.185 9.334 3.238 7.625 6.903 L 4.518 13.566 L 2.259 13.569 C 1.017 13.571 0 13.569 0 13.565 Z" />
    </svg>
  );

  export const encoreLogo: Icon = (cls, title) => (
    <svg
      className={cls}
      version="1.1"
      x="0px"
      y="0px"
      viewBox="90.6 91 90.9 102.1"
      fill="currentColor"
      aria-labelledby="title"
    >
      {renderTitle(title ?? "Encore")}
      <g>
        <path
          d="M181.4,170.2v22.9H90.6v-69.3c14.4-3.1,28.7-7.1,42.6-12c16.6-5.8,32.7-12.7,48.3-20.8v25.6
		c-13.2,6.4-26.9,12-40.8,16.9c-15.7,5.5-31.8,9.9-48.1,13.3v0.2c30.1-2.8,59.7-7.7,88.9-14.5v23.5c-29.2,6.6-58.9,11.3-88.9,14v0.2
		H181.4z"
        />
      </g>
    </svg>
  );

  export const encoreWordmark: Icon = (cls, title) => (
    <svg
      className={cls}
      version="1.1"
      x="0px"
      y="0px"
      viewBox="90.5 97.4 414.9 89.2"
      fill="currentColor"
      aria-labelledby="title"
    >
      {renderTitle(title ?? "Encore")}
      <g>
        <path
          d="M466.9,118.4c-10.4-0.1-16.8,6.3-15.2,22.1c9.1-3.6,18.4-7.9,27.7-13.1C476.7,119.2,469.7,118.4,466.9,118.4z
		 M470.9,184.8c-26.3-0.2-42.6-17-42.6-44c0-26.7,15.2-43.3,39.7-43.3c20.6,0,33.5,12.9,37.4,37.3c-14.2,9.4-30,17.7-46.6,24.1
		c0,0,4.3,3.1,13.2,3h32.4v22.9H470.9z M219.1,184.8v-49.3c0-11.1-3-14.3-13.3-14.3h-10.9v63.7h-23.1V98.6h36.7
		c22.7,0,33.7,10.4,33.7,31.9v54.3H219.1z M289.4,184.8c-26.4,0-42.8-16.3-42.8-42.9c0-26.8,16.3-43.3,42.6-43.3h10v23.6h-8.4
		c-13,0.2-20.4,7.4-20.4,19.8c0,12,7.4,19,20.4,19.1h8.8v23.6H289.4z M383.5,184.8v-54.3c0-21.5,11-31.9,33.7-31.9h10.7v22.6h-8
		c-10.3,0-13.3,3.2-13.3,14.3v49.3H383.5z M129.1,118.4c-10.4-0.1-16.8,6.3-15.2,22.1c9.1-3.6,18.4-7.9,27.7-13.1
		C138.9,119.2,131.9,118.4,129.1,118.4z M133.1,184.8c-26.3-0.2-42.6-17-42.6-44c0-26.7,15.2-43.3,39.7-43.3
		c20.6,0,33.5,12.9,37.4,37.3c-14.2,9.4-30,17.7-46.6,24.1c0,0,4.3,3.1,13.2,3h32.4v22.9H133.1z M301.4,141.7
		c0,27.7,14.6,44.9,38.8,44.9s38.8-17.2,38.8-44.9c0.1-14.7-3.8-26.1-11.5-33.8c-6.7-6.8-16.4-10.5-27.3-10.5
		c-10.9,0-20.6,3.7-27.3,10.5C305.2,115.7,301.3,127,301.4,141.7z M323.6,142.1c0-13.1,6.7-22,16.6-22c9.9,0,16.6,8.8,16.6,22
		c0,13.1-6.6,21.6-16.6,21.6S323.6,155.2,323.6,142.1z"
        />
      </g>
    </svg>
  );

  export const encoreFullLogo: Icon = (cls, title) => (
    <svg
      className={cls}
      version="1.1"
      xmlns="http://www.w3.org/2000/svg"
      viewBox="0 0 527.7 102.2"
      fill="currentColor"
      aria-labelledby="title"
    >
      {renderTitle(title ?? "Encore")}
      <path
        d="M490.2,35.7c-10.4-0.1-16.8,6.3-15.2,22.1c9.1-3.6,18.4-7.9,27.7-13.1C500,36.6,493,35.7,490.2,35.7z
          M494.2,102.2c-26.3-0.2-42.6-17-42.6-44c0-26.7,15.2-43.3,39.7-43.3c20.6,0,33.5,12.9,37.4,37.3c-14.2,9.4-30,17.7-46.6,24.1
          c0,0,4.3,3.1,13.2,3h32.4v22.9H494.2z M242.4,102.2V52.8c0-11.1-3-14.3-13.3-14.3h-11v63.7H195V15.9h36.7
          c22.7,0,33.7,10.4,33.7,31.9v54.4H242.4z M312.7,102.2c-26.4,0-42.8-16.3-42.8-42.9c0-26.8,16.3-43.3,42.6-43.3h10v23.6h-8.4
          c-13,0.2-20.4,7.4-20.4,19.8c0,12,7.4,19,20.4,19.1h8.8v23.7H312.7z M406.8,102.2V47.8c0-21.5,11-31.9,33.7-31.9h10.7v22.6h-8
          c-10.3,0-13.3,3.2-13.3,14.3v49.4H406.8z M152.4,35.7c-10.4-0.1-16.8,6.3-15.2,22.1c9.1-3.6,18.4-7.9,27.7-13.1
          C162.2,36.6,155.2,35.7,152.4,35.7z M156.4,102.2c-26.3-0.2-42.6-17-42.6-44c0-26.7,15.2-43.3,39.7-43.3
          c20.6,0,33.5,12.9,37.4,37.3c-14.2,9.4-30,17.7-46.6,24.1c0,0,4.3,3.1,13.2,3h32.4v22.9H156.4z M90.9,79.2v23H0V32.8
          c14.4-3.1,28.7-7.1,42.6-12C59.2,15,75.3,8.1,90.9,0v25.6C77.7,32,64,37.6,50.1,42.5C34.4,48,18.3,52.4,2,55.8V56
          c30.1-2.8,59.7-7.7,88.9-14.5V65C61.7,71.6,32,76.3,2,79v0.2H90.9z M324.7,59c0,27.7,14.6,44.9,38.8,44.9s38.8-17.2,38.8-44.9
          c0.1-14.7-3.8-26.1-11.5-33.8c-6.7-6.8-16.4-10.5-27.3-10.5s-20.6,3.7-27.3,10.5C328.5,33,324.6,44.4,324.7,59z M346.9,59.4
          c0-13.1,6.7-22,16.6-22s16.6,8.8,16.6,22c0,13.1-6.6,21.6-16.6,21.6C353.5,81,346.9,72.5,346.9,59.4z"
      />
    </svg>
  );

  export const awsLogo = (
    cls: string | undefined,
    title: string | undefined,
    boxColor = "currentColor"
  ) => (
    <svg className={cls} viewBox="0 0 580 217.5">
      <g fill={boxColor}>
        <path d="M 161.209 75 L 127.5 63.75 L 127.5 15 L 161.25 25 L 161.209 75" />
        <path d="M 170 25 L 203.75 15 L 203.633 63.716 L 170 75 L 170 25" />
        <path d="M 196.875 9.721 L 165.42 0 L 134.375 9.721 L 165.465 18.055 L 196.875 9.721" />
        <path d="M 246.209 75 L 212.5 63.75 L 212.5 15 L 246.25 25 L 246.209 75" />
        <path d="M 255 25 L 288.75 15 L 288.633 63.716 L 255 75 L 255 25" />
        <path d="M 281.875 9.721 L 250.42 0 L 219.375 9.721 L 250.465 18.055 L 281.875 9.721" />
        <path d="M 33.75 96.25 L 0 86.25 L 0 135 L 33.709 146.25 L 33.75 96.25" />
        <path d="M 42.5 96.25 L 76.25 86.25 L 76.133 134.968 L 42.5 146.25 L 42.5 96.25" />
        <path d="M 69.375 80.971 L 37.92 71.25 L 6.875 80.971 L 37.965 89.305 L 69.375 80.971" />
        <path d="M 118.709 146.25 L 85 135 L 85 86.25 L 118.75 96.25 L 118.709 146.25" />
        <path d="M 127.5 96.25 L 161.25 86.25 L 161.133 134.968 L 127.5 146.25 L 127.5 96.25" />
        <path d="M 154.375 80.971 L 122.92 71.25 L 91.875 80.971 L 122.965 89.305 L 154.375 80.971" />
        <path d="M 76.209 217.5 L 42.5 206.25 L 42.5 157.5 L 76.25 167.5 L 76.209 217.5" />
        <path d="M 85 167.5 L 118.75 157.5 L 118.633 206.218 L 85 217.5 L 85 167.5" />
        <path d="M 111.875 152.221 L 80.42 142.5 L 49.375 152.221 L 80.465 160.555 L 111.875 152.221" />
      </g>
      <g fill="currentColor">
        <path d="M 225.487 174.406 L 223.008 174.415 C 222.097 174.415 220.938 175.03 220.652 176.026 L 213.129 202.533 L 205.688 176.084 C 205.464 175.255 204.683 174.415 203.62 174.415 L 200.684 174.415 C 199.626 174.415 198.855 175.266 198.641 176.101 L 191.719 202.275 L 184.566 176.02 C 184.284 175.06 183.095 174.415 182.162 174.415 L 178.594 174.409 C 177.831 174.409 177.123 174.736 176.743 175.264 C 176.485 175.621 176.414 176.026 176.532 176.379 L 187.582 215.499 C 187.826 216.321 188.539 217.15 189.581 217.15 L 193.13 217.15 C 194.089 217.15 194.929 216.451 195.171 215.46 L 201.972 189.401 L 209.374 215.49 C 209.596 216.289 210.313 217.15 211.36 217.15 L 214.851 217.15 C 215.823 217.15 216.64 216.475 216.88 215.486 L 227.516 176.395 C 227.641 176.019 227.569 175.6 227.315 175.248 C 226.941 174.729 226.241 174.406 225.487 174.406" />
        <path d="M 256.173 191.015 L 237.425 191.015 C 237.856 185.754 241.273 180.299 247.06 180.089 C 253.219 180.29 256.036 185.62 256.173 191.015 Z M 247.046 174.126 C 234.383 174.126 228.615 185.323 228.615 195.724 C 228.615 208.705 235.785 217.093 246.881 217.093 C 254.823 217.093 260.876 213.08 263.491 206.07 C 263.631 205.669 263.588 205.234 263.369 204.844 C 263.103 204.37 262.598 204.013 262 203.881 L 258.485 203.209 C 257.541 203.061 256.46 203.62 256.103 204.431 C 254.395 208.326 251.283 210.536 247.376 210.651 C 243.618 210.535 240.166 208.303 238.585 204.966 C 237.3 202.241 237.11 199.555 237.089 196.824 L 262.54 196.815 C 263.074 196.815 263.626 196.58 264.016 196.185 C 264.343 195.858 264.52 195.45 264.516 195.043 C 264.454 184.93 259.833 174.126 247.046 174.126" />
        <path d="M 295.828 195.786 C 295.828 198.181 295.394 210.14 286.898 210.446 C 284.05 210.338 281.173 208.664 279.565 206.189 C 278.381 204.318 277.69 201.73 277.513 198.529 L 277.513 191.493 C 277.651 186.103 281.445 180.188 286.87 179.959 C 295.395 180.295 295.828 193.201 295.828 195.786 Z M 288.23 173.764 L 287.556 173.764 C 283.352 173.764 280.049 175.51 277.513 179.089 L 277.509 162.598 C 277.509 161.671 276.553 160.828 275.496 160.828 L 271.836 160.828 C 270.88 160.828 269.81 161.585 269.808 162.598 L 269.808 214.078 C 269.811 215.013 270.768 215.863 271.823 215.863 L 272.898 215.856 C 273.913 215.856 274.635 215.039 274.879 214.279 L 276.024 210.645 C 278.684 214.423 282.69 216.641 286.977 216.641 L 287.634 216.641 C 298.928 216.641 303.983 205.656 303.983 194.77 C 303.983 189.351 302.646 184.17 300.318 180.555 C 297.626 176.366 292.994 173.764 288.23 173.764" />
        <path d="M 344.059 194.628 C 341.679 192.918 338.818 192.346 335.951 191.774 L 330.455 190.755 C 326.511 190.106 324.229 189.049 324.229 185.569 C 324.229 181.89 328.041 180.484 331.274 180.396 C 335.221 180.496 338.19 182.258 339.631 185.355 C 339.974 186.085 340.733 186.576 341.521 186.576 C 341.656 186.576 341.794 186.561 341.924 186.533 L 345.354 185.775 C 345.914 185.651 346.436 185.267 346.716 184.769 C 346.94 184.373 346.989 183.94 346.855 183.554 C 344.756 177.44 339.427 174.209 331.366 174.209 C 324.083 174.225 316.299 177.464 316.299 186.51 C 316.299 192.693 320.184 196.619 327.854 198.181 L 334.006 199.354 C 337.384 200 340.838 201.15 340.838 204.776 C 340.838 210.145 334.59 210.693 332.701 210.731 C 328.464 210.64 323.666 208.75 322.501 204.748 C 322.268 203.868 321.16 203.245 320.189 203.448 L 316.601 204.188 C 316.061 204.301 315.568 204.653 315.28 205.126 C 315.039 205.521 314.97 205.964 315.081 206.368 C 316.933 213.009 323.344 217.014 332.231 217.081 L 332.429 217.083 C 340.366 217.083 348.847 213.684 348.847 204.149 C 348.847 200.268 347.101 196.798 344.059 194.628" />
        <path d="M 380.344 191.054 L 361.591 191.054 C 362.02 185.788 365.436 180.33 371.224 180.13 C 377.38 180.325 380.201 185.655 380.344 191.054 Z M 371.214 174.163 C 358.548 174.163 352.779 185.359 352.779 195.76 C 352.779 208.74 359.95 217.126 371.048 217.126 C 378.99 217.126 385.044 213.114 387.661 206.105 C 387.8 205.704 387.756 205.268 387.536 204.876 C 387.27 204.403 386.764 204.045 386.168 203.916 L 382.648 203.244 C 381.824 203.11 380.675 203.536 380.27 204.468 C 378.561 208.36 375.448 210.57 371.545 210.69 C 367.783 210.57 364.333 208.338 362.758 205.003 C 361.47 202.284 361.279 199.595 361.26 196.858 L 386.709 196.851 C 387.239 196.851 387.788 196.618 388.177 196.225 C 388.505 195.896 388.683 195.489 388.679 195.079 C 388.62 184.968 384.003 174.163 371.214 174.163" />
        <path d="M 412.711 174.639 C 412.215 174.584 411.737 174.558 411.274 174.558 C 407.002 174.558 403.534 176.88 401.126 181.316 L 401.135 177.431 C 401.131 176.49 400.193 175.664 399.126 175.664 L 395.948 175.664 C 394.905 175.664 393.985 176.494 393.978 177.446 L 393.972 215.188 C 393.972 216.135 394.893 216.966 395.943 216.966 L 399.651 216.965 C 400.616 216.965 401.703 216.208 401.711 215.188 L 401.714 196.16 C 401.714 193.023 402.006 190.659 403.505 187.863 C 405.646 183.879 408.636 181.925 412.646 181.894 C 413.651 181.886 414.534 181.009 414.534 180.015 L 414.534 176.485 C 414.534 175.561 413.732 174.75 412.711 174.639" />
        <path d="M 451.65 173.898 L 448.721 173.899 C 447.804 173.899 446.628 174.558 446.343 175.524 L 436.849 205.363 L 427.154 175.554 C 426.868 174.564 425.689 173.899 424.766 173.899 L 420.584 173.895 C 419.816 173.895 419.074 174.238 418.694 174.766 C 418.439 175.12 418.369 175.521 418.495 175.896 L 431.764 215.258 C 432.019 216.036 432.695 216.946 433.765 216.946 L 438.826 216.946 C 439.755 216.946 440.516 216.314 440.865 215.254 L 453.735 175.909 C 453.864 175.535 453.795 175.133 453.541 174.778 C 453.159 174.244 452.418 173.898 451.65 173.898" />
        <path d="M 461.273 158.768 C 458.575 158.768 456.381 160.968 456.381 163.674 C 456.381 166.38 458.575 168.579 461.273 168.579 C 463.971 168.579 466.168 166.38 466.168 163.674 C 466.168 160.968 463.971 158.768 461.273 158.768" />
        <path d="M 463.286 173.658 L 459.27 173.654 C 458.177 173.654 457.183 174.538 457.183 175.506 L 457.163 215.58 C 457.163 216.065 457.413 216.546 457.845 216.904 C 458.241 217.229 458.748 217.416 459.256 217.416 L 463.301 217.423 L 463.304 217.423 C 464.412 217.413 465.386 216.553 465.386 215.583 L 465.386 175.506 C 465.386 174.521 464.404 173.658 463.286 173.658" />
        <path d="M 500.82 200.833 L 497.466 200.845 C 496.53 200.845 495.745 201.408 495.396 202.385 C 494.171 207.67 491.396 210.409 487.189 210.53 C 478.994 210.286 478.357 198.864 478.357 195.369 C 478.357 188.399 480.771 180.878 487.51 180.679 C 491.578 180.804 494.536 183.72 495.424 188.473 C 495.591 189.443 496.336 190.176 497.354 190.304 L 500.943 190.339 C 502.015 190.223 502.856 189.411 502.849 188.405 C 501.579 179.816 495.628 174.265 487.674 174.265 L 487.399 174.273 L 487.088 174.265 C 475.52 174.265 470.341 185.061 470.341 195.76 C 470.341 205.569 474.708 217.023 487.023 217.023 L 487.612 217.023 C 495.367 217.023 501.221 211.586 502.898 202.773 C 502.935 202.353 502.79 201.933 502.493 201.591 C 502.107 201.149 501.494 200.865 500.82 200.833" />
        <path d="M 533.943 191.054 L 515.188 191.054 C 515.616 185.786 519.034 180.33 524.825 180.13 C 530.983 180.325 533.803 185.655 533.943 191.054 Z M 524.813 174.163 C 512.148 174.163 506.38 185.359 506.38 195.76 C 506.38 208.74 513.551 217.126 524.649 217.126 C 532.588 217.126 538.639 213.116 541.259 206.106 C 541.395 205.703 541.35 205.265 541.131 204.876 C 540.861 204.399 540.37 204.05 539.764 203.916 L 536.249 203.244 C 535.421 203.11 534.276 203.536 533.871 204.468 C 532.158 208.36 529.043 210.57 525.141 210.691 C 521.38 210.57 517.931 208.338 516.356 205.003 C 515.068 202.28 514.876 199.591 514.856 196.858 L 540.308 196.854 C 540.843 196.854 541.395 196.618 541.786 196.221 C 542.111 195.89 542.286 195.483 542.28 195.079 C 542.221 184.968 537.603 174.163 524.813 174.163" />
        <path d="M 574.164 194.628 C 571.78 192.916 568.915 192.345 566.054 191.774 L 560.558 190.755 C 556.618 190.106 554.336 189.049 554.336 185.569 C 554.336 180.824 560.225 180.428 561.374 180.396 C 565.325 180.496 568.294 182.258 569.733 185.356 C 570.078 186.086 570.839 186.576 571.629 186.576 C 571.765 186.576 571.901 186.561 572.034 186.533 L 575.461 185.775 C 576.021 185.651 576.543 185.266 576.823 184.767 C 577.045 184.371 577.094 183.94 576.96 183.554 C 574.864 177.44 569.534 174.209 561.469 174.209 C 554.188 174.225 546.406 177.464 546.406 186.51 C 546.406 192.694 550.29 196.62 557.959 198.181 L 564.114 199.354 C 567.491 200 570.945 201.15 570.945 204.776 C 570.945 210.145 564.698 210.693 562.809 210.731 C 558.88 210.648 553.851 209.025 552.61 204.753 C 552.383 203.868 551.276 203.246 550.288 203.448 L 546.706 204.188 C 546.164 204.303 545.669 204.656 545.381 205.131 C 545.142 205.528 545.074 205.966 545.186 206.368 C 547.033 213.009 553.443 217.014 562.331 217.081 L 562.529 217.083 C 570.468 217.083 578.95 213.684 578.95 204.149 C 578.95 200.265 577.205 196.794 574.164 194.628" />
        <path d="M 410.894 96.503 L 410.894 87.403 C 410.899 86.023 411.946 85.096 413.204 85.098 L 453.972 85.096 C 455.274 85.096 456.324 86.045 456.324 87.393 L 456.324 95.196 C 456.311 96.503 455.208 98.21 453.252 100.923 L 432.136 131.074 C 439.971 130.887 448.266 132.061 455.386 136.064 C 456.995 136.966 457.423 138.305 457.554 139.613 L 457.554 149.323 C 457.554 150.661 456.089 152.209 454.551 151.403 C 442.002 144.828 425.349 144.11 411.47 151.479 C 410.054 152.235 408.569 150.711 408.569 149.373 L 408.569 140.146 C 408.569 138.674 408.599 136.145 410.085 133.893 L 434.554 98.795 L 413.252 98.79 C 411.949 98.79 410.906 97.863 410.894 96.503" />
        <path d="M 262.181 153.318 L 249.775 153.318 C 248.596 153.24 247.653 152.351 247.559 151.218 L 247.568 87.558 C 247.568 86.284 248.64 85.266 249.96 85.266 L 261.511 85.26 C 262.721 85.327 263.689 86.24 263.771 87.398 L 263.771 95.715 L 264.001 95.715 C 267.009 87.674 272.683 83.929 280.323 83.929 C 288.079 83.929 292.943 87.674 296.416 95.715 C 299.429 87.674 306.258 83.929 313.558 83.929 C 318.768 83.929 324.434 86.069 327.908 90.889 C 331.844 96.25 331.033 104.015 331.033 110.85 L 331.025 151.024 C 331.025 152.294 329.954 153.318 328.635 153.318 L 316.248 153.318 C 315 153.24 314.019 152.245 314.019 151.03 L 314.019 117.279 C 314.019 114.601 314.248 107.9 313.67 105.358 C 312.741 101.066 309.961 99.868 306.378 99.868 C 303.364 99.868 300.236 101.878 298.963 105.085 C 297.69 108.305 297.808 113.664 297.808 117.279 L 297.808 151.024 C 297.808 152.294 296.736 153.318 295.415 153.318 L 283.025 153.318 C 281.784 153.24 280.8 152.245 280.8 151.03 L 280.784 117.279 C 280.784 110.179 281.945 99.734 273.148 99.734 C 264.233 99.734 264.58 109.913 264.58 117.279 L 264.573 151.024 C 264.578 152.294 263.505 153.318 262.181 153.318" />
        <path d="M 491.536 96.918 C 482.385 96.918 481.809 109.375 481.809 117.148 C 481.809 124.915 481.694 141.525 491.424 141.525 C 501.035 141.525 501.496 128.129 501.496 119.959 C 501.496 114.601 501.268 108.173 499.646 103.083 C 498.252 98.66 495.476 96.918 491.536 96.918 Z M 491.424 83.929 C 509.831 83.929 519.79 99.734 519.79 119.82 C 519.79 139.249 508.786 154.655 491.424 154.655 C 473.36 154.655 463.516 138.845 463.516 119.154 C 463.516 99.329 473.471 83.929 491.424 83.929" />
        <path d="M 543.665 153.318 L 531.306 153.318 C 530.061 153.24 529.08 152.245 529.08 151.03 L 529.063 87.341 C 529.165 86.181 530.195 85.266 531.44 85.266 L 542.949 85.26 C 544.034 85.32 544.924 86.058 545.151 87.044 L 545.151 96.785 L 545.386 96.785 C 548.855 88.076 553.721 83.929 562.285 83.929 C 567.844 83.929 573.289 85.933 576.76 91.426 C 580 96.515 580 105.085 580 111.249 L 580 151.31 C 579.861 152.439 578.855 153.318 577.63 153.318 L 565.19 153.318 C 564.043 153.243 563.12 152.395 562.981 151.31 L 562.981 116.743 C 562.981 109.778 563.794 99.595 555.223 99.595 C 552.214 99.595 549.439 101.609 548.048 104.686 C 546.309 108.569 546.079 112.454 546.079 116.743 L 546.079 151.024 C 546.058 152.294 544.985 153.318 543.665 153.318" />
        <path
          fillRule="evenodd"
          d="M 390.899 153.156 C 390.076 153.89 388.899 153.939 387.971 153.445 C 383.852 150.021 383.113 148.434 380.861 145.178 C 374.053 152.113 369.231 154.193 360.415 154.193 C 349.969 154.193 341.849 147.748 341.849 134.86 C 341.849 124.794 347.3 117.946 355.074 114.589 C 361.804 111.634 371.204 111.096 378.396 110.288 L 378.396 108.679 C 378.396 105.727 378.628 102.235 376.885 99.686 C 375.381 97.404 372.48 96.466 369.924 96.466 C 365.193 96.466 360.989 98.891 359.954 103.916 C 359.744 105.031 358.924 106.14 357.8 106.194 L 345.781 104.891 C 344.764 104.663 343.638 103.851 343.931 102.303 C 346.694 87.715 359.864 83.308 371.668 83.308 C 377.698 83.308 385.591 84.917 390.349 89.481 C 396.38 95.123 395.799 102.639 395.799 110.829 L 395.799 130.153 C 395.799 135.965 398.215 138.516 400.486 141.649 C 401.273 142.779 401.45 144.118 400.44 144.946 C 397.908 147.069 393.406 150.975 390.933 153.184 L 390.899 153.156 Z M 378.396 122.911 C 378.396 127.745 378.511 131.776 376.074 136.069 C 374.101 139.563 370.966 141.709 367.485 141.709 C 362.732 141.709 359.949 138.085 359.949 132.713 C 359.949 122.151 369.426 120.228 378.396 120.228 L 378.396 122.911"
        />
        <path
          fillRule="evenodd"
          d="M 228.306 153.156 C 227.486 153.89 226.3 153.939 225.373 153.445 C 221.254 150.021 220.516 148.434 218.263 145.178 C 211.457 152.113 206.634 154.193 197.813 154.193 C 187.37 154.193 179.248 147.748 179.248 134.86 C 179.248 124.794 184.704 117.946 192.477 114.589 C 199.209 111.634 208.607 111.096 215.8 110.288 L 215.8 108.679 C 215.8 105.727 216.034 102.235 214.291 99.686 C 212.784 97.404 209.88 96.466 207.331 96.466 C 202.6 96.466 198.391 98.891 197.36 103.916 C 197.145 105.031 196.329 106.14 195.206 106.194 L 183.183 104.891 C 182.168 104.663 181.04 103.851 181.331 102.303 C 184.094 87.715 197.265 83.308 209.068 83.308 C 215.105 83.308 222.993 84.917 227.751 89.481 C 233.785 95.123 233.203 102.639 233.203 110.829 L 233.203 130.153 C 233.203 135.965 235.62 138.516 237.885 141.649 C 238.675 142.779 238.854 144.118 237.846 144.946 C 235.311 147.069 230.807 150.975 228.335 153.184 L 228.306 153.156 Z M 215.8 122.911 C 215.8 127.745 215.914 131.776 213.481 136.069 C 211.51 139.563 208.373 141.709 204.896 141.709 C 200.134 141.709 197.351 138.085 197.351 132.713 C 197.351 122.151 206.826 120.228 215.8 120.228 L 215.8 122.911"
        />
      </g>
    </svg>
  );

  export const gcpLogo: Icon = (cls, title) => (
    <svg className={cls} viewBox="0 0 18 14.5">
      {renderTitle(title)}
      <path
        fill="#EA4335"
        d="M 11.414 3.993 L 11.963 3.993 L 13.527 2.428 L 13.604 1.764 C 10.692 -0.807 6.248 -0.529 3.678 2.383 C 2.963 3.191 2.446 4.154 2.163 5.195 C 2.337 5.124 2.53 5.112 2.712 5.163 L 5.841 4.646 C 5.841 4.646 6 4.383 6.083 4.399 C 7.474 2.87 9.817 2.692 11.425 3.993 L 11.414 3.993 Z"
      />
      <path
        fill="#4285F4"
        d="M 15.757 5.195 C 15.397 3.871 14.659 2.68 13.632 1.77 L 11.437 3.966 C 12.364 4.723 12.892 5.865 12.869 7.062 L 12.869 7.452 C 13.949 7.452 14.824 8.328 14.824 9.407 C 14.824 10.486 13.949 11.362 12.869 11.362 L 8.96 11.362 L 8.57 11.757 L 8.57 14.102 L 8.96 14.492 L 12.869 14.492 C 15.677 14.514 17.97 12.255 17.992 9.448 C 18.005 7.743 17.165 6.148 15.757 5.195 Z"
      />
      <path
        fill="#34A853"
        d="M 5.046 14.467 L 8.955 14.467 L 8.955 11.338 L 5.046 11.338 C 4.767 11.338 4.492 11.277 4.238 11.162 L 3.69 11.333 L 2.114 12.897 L 1.977 13.446 C 2.86 14.114 3.938 14.472 5.046 14.467 Z"
      />
      <path
        fill="#FBBC05"
        d="M 5.046 4.317 C 2.237 4.333 -0.024 6.623 -0.008 9.431 C 0.002 10.999 0.733 12.475 1.977 13.43 L 4.244 11.163 C 3.261 10.719 2.823 9.56 3.267 8.577 C 3.711 7.594 4.869 7.156 5.853 7.6 C 6.286 7.796 6.633 8.144 6.829 8.577 L 9.096 6.31 C 8.133 5.048 6.633 4.31 5.046 4.317 Z"
      />
    </svg>
  );

  export const gcpLogoMono: Icon = (cls, title) => (
    <svg className={cls} viewBox="0 0 18 14.5" fill="currentColor">
      {renderTitle(title)}
      <path d="M 11.414 3.993 L 11.963 3.993 L 13.527 2.428 L 13.604 1.764 C 10.692 -0.807 6.248 -0.529 3.678 2.383 C 2.963 3.191 2.446 4.154 2.163 5.195 C 2.337 5.124 2.53 5.112 2.712 5.163 L 5.841 4.646 C 5.841 4.646 6 4.383 6.083 4.399 C 7.474 2.87 9.817 2.692 11.425 3.993 L 11.414 3.993 Z" />
      <path d="M 15.757 5.195 C 15.397 3.871 14.659 2.68 13.632 1.77 L 11.437 3.966 C 12.364 4.723 12.892 5.865 12.869 7.062 L 12.869 7.452 C 13.949 7.452 14.824 8.328 14.824 9.407 C 14.824 10.486 13.949 11.362 12.869 11.362 L 8.96 11.362 L 8.57 11.757 L 8.57 14.102 L 8.96 14.492 L 12.869 14.492 C 15.677 14.514 17.97 12.255 17.992 9.448 C 18.005 7.743 17.165 6.148 15.757 5.195 Z" />
      <path d="M 5.046 14.467 L 8.955 14.467 L 8.955 11.338 L 5.046 11.338 C 4.767 11.338 4.492 11.277 4.238 11.162 L 3.69 11.333 L 2.114 12.897 L 1.977 13.446 C 2.86 14.114 3.938 14.472 5.046 14.467 Z" />
      <path d="M 5.046 4.317 C 2.237 4.333 -0.024 6.623 -0.008 9.431 C 0.002 10.999 0.733 12.475 1.977 13.43 L 4.244 11.163 C 3.261 10.719 2.823 9.56 3.267 8.577 C 3.711 7.594 4.869 7.156 5.853 7.6 C 6.286 7.796 6.633 8.144 6.829 8.577 L 9.096 6.31 C 8.133 5.048 6.633 4.31 5.046 4.317 Z" />
    </svg>
  );

  export const awsLogoMono: Icon = (cls, title) => (
    <svg className={cls} viewBox="0 0 304 182" fill="currentColor">
      <g>
        <path
          d="M86.4,66.4c0,3.7,0.4,6.7,1.1,8.9c0.8,2.2,1.8,4.6,3.2,7.2c0.5,0.8,0.7,1.6,0.7,2.3c0,1-0.6,2-1.9,3l-6.3,4.2
        c-0.9,0.6-1.8,0.9-2.6,0.9c-1,0-2-0.5-3-1.4C76.2,90,75,88.4,74,86.8c-1-1.7-2-3.6-3.1-5.9c-7.8,9.2-17.6,13.8-29.4,13.8
        c-8.4,0-15.1-2.4-20-7.2c-4.9-4.8-7.4-11.2-7.4-19.2c0-8.5,3-15.4,9.1-20.6c6.1-5.2,14.2-7.8,24.5-7.8c3.4,0,6.9,0.3,10.6,0.8
        c3.7,0.5,7.5,1.3,11.5,2.2v-7.3c0-7.6-1.6-12.9-4.7-16c-3.2-3.1-8.6-4.6-16.3-4.6c-3.5,0-7.1,0.4-10.8,1.3c-3.7,0.9-7.3,2-10.8,3.4
        c-1.6,0.7-2.8,1.1-3.5,1.3c-0.7,0.2-1.2,0.3-1.6,0.3c-1.4,0-2.1-1-2.1-3.1v-4.9c0-1.6,0.2-2.8,0.7-3.5c0.5-0.7,1.4-1.4,2.8-2.1
        c3.5-1.8,7.7-3.3,12.6-4.5c4.9-1.3,10.1-1.9,15.6-1.9c11.9,0,20.6,2.7,26.2,8.1c5.5,5.4,8.3,13.6,8.3,24.6V66.4z M45.8,81.6
        c3.3,0,6.7-0.6,10.3-1.8c3.6-1.2,6.8-3.4,9.5-6.4c1.6-1.9,2.8-4,3.4-6.4c0.6-2.4,1-5.3,1-8.7v-4.2c-2.9-0.7-6-1.3-9.2-1.7
        c-3.2-0.4-6.3-0.6-9.4-0.6c-6.7,0-11.6,1.3-14.9,4c-3.3,2.7-4.9,6.5-4.9,11.5c0,4.7,1.2,8.2,3.7,10.6
        C37.7,80.4,41.2,81.6,45.8,81.6z M126.1,92.4c-1.8,0-3-0.3-3.8-1c-0.8-0.6-1.5-2-2.1-3.9L96.7,10.2c-0.6-2-0.9-3.3-0.9-4
        c0-1.6,0.8-2.5,2.4-2.5h9.8c1.9,0,3.2,0.3,3.9,1c0.8,0.6,1.4,2,2,3.9l16.8,66.2l15.6-66.2c0.5-2,1.1-3.3,1.9-3.9c0.8-0.6,2.2-1,4-1
        h8c1.9,0,3.2,0.3,4,1c0.8,0.6,1.5,2,1.9,3.9l15.8,67l17.3-67c0.6-2,1.3-3.3,2-3.9c0.8-0.6,2.1-1,3.9-1h9.3c1.6,0,2.5,0.8,2.5,2.5
        c0,0.5-0.1,1-0.2,1.6c-0.1,0.6-0.3,1.4-0.7,2.5l-24.1,77.3c-0.6,2-1.3,3.3-2.1,3.9c-0.8,0.6-2.1,1-3.8,1h-8.6c-1.9,0-3.2-0.3-4-1
        c-0.8-0.7-1.5-2-1.9-4L156,23l-15.4,64.4c-0.5,2-1.1,3.3-1.9,4c-0.8,0.7-2.2,1-4,1H126.1z M254.6,95.1c-5.2,0-10.4-0.6-15.4-1.8
        c-5-1.2-8.9-2.5-11.5-4c-1.6-0.9-2.7-1.9-3.1-2.8c-0.4-0.9-0.6-1.9-0.6-2.8v-5.1c0-2.1,0.8-3.1,2.3-3.1c0.6,0,1.2,0.1,1.8,0.3
        c0.6,0.2,1.5,0.6,2.5,1c3.4,1.5,7.1,2.7,11,3.5c4,0.8,7.9,1.2,11.9,1.2c6.3,0,11.2-1.1,14.6-3.3c3.4-2.2,5.2-5.4,5.2-9.5
        c0-2.8-0.9-5.1-2.7-7c-1.8-1.9-5.2-3.6-10.1-5.2L246,52c-7.3-2.3-12.7-5.7-16-10.2c-3.3-4.4-5-9.3-5-14.5c0-4.2,0.9-7.9,2.7-11.1
        c1.8-3.2,4.2-6,7.2-8.2c3-2.3,6.4-4,10.4-5.2c4-1.2,8.2-1.7,12.6-1.7c2.2,0,4.5,0.1,6.7,0.4c2.3,0.3,4.4,0.7,6.5,1.1
        c2,0.5,3.9,1,5.7,1.6c1.8,0.6,3.2,1.2,4.2,1.8c1.4,0.8,2.4,1.6,3,2.5c0.6,0.8,0.9,1.9,0.9,3.3v4.7c0,2.1-0.8,3.2-2.3,3.2
        c-0.8,0-2.1-0.4-3.8-1.2c-5.7-2.6-12.1-3.9-19.2-3.9c-5.7,0-10.2,0.9-13.3,2.8c-3.1,1.9-4.7,4.8-4.7,8.9c0,2.8,1,5.2,3,7.1
        c2,1.9,5.7,3.8,11,5.5l14.2,4.5c7.2,2.3,12.4,5.5,15.5,9.6c3.1,4.1,4.6,8.8,4.6,14c0,4.3-0.9,8.2-2.6,11.6
        c-1.8,3.4-4.2,6.4-7.3,8.8c-3.1,2.5-6.8,4.3-11.1,5.6C264.4,94.4,259.7,95.1,254.6,95.1z"
        />
        <g fillRule="evenodd" clipRule="evenodd">
          <path
            d="M273.5,143.7c-32.9,24.3-80.7,37.2-121.8,37.2c-57.6,0-109.5-21.3-148.7-56.7c-3.1-2.8-0.3-6.6,3.4-4.4
          c42.4,24.6,94.7,39.5,148.8,39.5c36.5,0,76.6-7.6,113.5-23.2C274.2,133.6,278.9,139.7,273.5,143.7z"
          />
          <path
            d="M287.2,128.1c-4.2-5.4-27.8-2.6-38.5-1.3c-3.2,0.4-3.7-2.4-0.8-4.5c18.8-13.2,49.7-9.4,53.3-5
          c3.6,4.5-1,35.4-18.6,50.2c-2.7,2.3-5.3,1.1-4.1-1.9C282.5,155.7,291.4,133.4,287.2,128.1z"
          />
        </g>
      </g>
    </svg>
  );

  export const slackLogo: Icon = (cls, title) => (
    <svg className={cls} viewBox="0 0 54 54">
      <g fill="none" fillRule="evenodd">
        <path
          d="M19.712.133a5.381 5.381 0 0 0-5.376 5.387 5.381 5.381 0 0 0 5.376 5.386h5.376V5.52A5.381 5.381 0 0 0 19.712.133m0 14.365H5.376A5.381 5.381 0 0 0 0 19.884a5.381 5.381 0 0 0 5.376 5.387h14.336a5.381 5.381 0 0 0 5.376-5.387 5.381 5.381 0 0 0-5.376-5.386"
          fill="#36C5F0"
        />
        <path
          d="M53.76 19.884a5.381 5.381 0 0 0-5.376-5.386 5.381 5.381 0 0 0-5.376 5.386v5.387h5.376a5.381 5.381 0 0 0 5.376-5.387m-14.336 0V5.52A5.381 5.381 0 0 0 34.048.133a5.381 5.381 0 0 0-5.376 5.387v14.364a5.381 5.381 0 0 0 5.376 5.387 5.381 5.381 0 0 0 5.376-5.387"
          fill="#2EB67D"
        />
        <path
          d="M34.048 54a5.381 5.381 0 0 0 5.376-5.387 5.381 5.381 0 0 0-5.376-5.386h-5.376v5.386A5.381 5.381 0 0 0 34.048 54m0-14.365h14.336a5.381 5.381 0 0 0 5.376-5.386 5.381 5.381 0 0 0-5.376-5.387H34.048a5.381 5.381 0 0 0-5.376 5.387 5.381 5.381 0 0 0 5.376 5.386"
          fill="#ECB22E"
        />
        <path
          d="M0 34.249a5.381 5.381 0 0 0 5.376 5.386 5.381 5.381 0 0 0 5.376-5.386v-5.387H5.376A5.381 5.381 0 0 0 0 34.25m14.336-.001v14.364A5.381 5.381 0 0 0 19.712 54a5.381 5.381 0 0 0 5.376-5.387V34.25a5.381 5.381 0 0 0-5.376-5.387 5.381 5.381 0 0 0-5.376 5.387"
          fill="#E01E5A"
        />
      </g>
    </svg>
  );

  export const slackLogoMono: Icon = (cls, title) => (
    <svg className={cls} viewBox="0 0 128 128" fill="currentColor">
      <path d="M26.9,80.9c0,7.4-6,13.4-13.4,13.4S0,88.3,0,80.9c0-7.4,6-13.4,13.4-13.4h13.4V80.9z" />
      <path d="M33.7,80.9c0-7.4,6-13.4,13.4-13.4s13.4,6,13.4,13.4v33.7c0,7.4-6,13.4-13.4,13.4s-13.4-6-13.4-13.4 C33.7,114.6,33.7,80.9,33.7,80.9z" />
      <path d="M47.1,26.9c-7.4,0-13.4-6-13.4-13.4S39.7,0,47.1,0s13.4,6,13.4,13.4v13.4H47.1z" />
      <path d="M47.1,33.7c7.4,0,13.4,6,13.4,13.4s-6,13.4-13.4,13.4H13.4C6,60.6,0,54.5,0,47.1s6-13.4,13.4-13.4 C13.4,33.7,47.1,33.7,47.1,33.7z" />
      <path d="M101.1,47.1c0-7.4,6-13.4,13.4-13.4c7.4,0,13.4,6,13.4,13.4s-6,13.4-13.4,13.4h-13.4V47.1z" />
      <path d="M94.3,47.1c0,7.4-6,13.4-13.4,13.4c-7.4,0-13.4-6-13.4-13.4V13.4C67.4,6,73.5,0,80.9,0c7.4,0,13.4,6,13.4,13.4V47.1z" />
      <path d="M80.9,101.1c7.4,0,13.4,6,13.4,13.4c0,7.4-6,13.4-13.4,13.4c-7.4,0-13.4-6-13.4-13.4v-13.4H80.9z" />
      <path d="M80.9,94.3c-7.4,0-13.4-6-13.4-13.4c0-7.4,6-13.4,13.4-13.4h33.7c7.4,0,13.4,6,13.4,13.4c0,7.4-6,13.4-13.4,13.4H80.9z" />
    </svg>
  );

  export const twitterLogo: Icon = (cls, title) => (
    <svg className={cls} viewBox="0 0 248 204" fill="currentColor">
      <path
        d="M221.95,51.29c0.15,2.17,0.15,4.34,0.15,6.53c0,66.73-50.8,143.69-143.69,143.69v-0.04
          C50.97,201.51,24.1,193.65,1,178.83c3.99,0.48,8,0.72,12.02,0.73c22.74,0.02,44.83-7.61,62.72-21.66
          c-21.61-0.41-40.56-14.5-47.18-35.07c7.57,1.46,15.37,1.16,22.8-0.87C27.8,117.2,10.85,96.5,10.85,72.46c0-0.22,0-0.43,0-0.64
          c7.02,3.91,14.88,6.08,22.92,6.32C11.58,63.31,4.74,33.79,18.14,10.71c25.64,31.55,63.47,50.73,104.08,52.76
          c-4.07-17.54,1.49-35.92,14.61-48.25c20.34-19.12,52.33-18.14,71.45,2.19c11.31-2.23,22.15-6.38,32.07-12.26
          c-3.77,11.69-11.66,21.62-22.2,27.93c10.01-1.18,19.79-3.86,29-7.95C240.37,35.29,231.83,44.14,221.95,51.29z"
      />
    </svg>
  );

  export const loading = (cls: string, color: string, baseColor: string, borderWidth: number) => (
    <>
      <style>{`
        .loading {
          -webkit-animation: spinner 0.5s linear infinite;
          animation: spinner 0.5s linear infinite;
          border-color: ${baseColor};
        }

        @-webkit-keyframes spinner {
          0% {
            -webkit-transform: rotate(0deg);
          }
          100% {
            -webkit-transform: rotate(360deg);
          }
        }

        @keyframes spinner {
          0% {
            transform: rotate(0deg);
          }
          100% {
            transform: rotate(360deg);
          }
        }
      `}</style>
      <div
        className={`inline-block ${cls} border-transparent loading ease-linear rounded-full`}
        style={{ borderWidth, borderTopColor: color }}
      />
    </>
  );

  const renderTitle = (title?: string) => title && <title>{title}</title>;
}
>>>>>>> b25d1e29
<|MERGE_RESOLUTION|>--- conflicted
+++ resolved
@@ -1,861 +1,5 @@
 import React from "react";
 
-<<<<<<< HEAD
-export type Icon = (cls?: string, title?: string) => JSX.Element;
-
-export const commit: Icon = (cls, title): JSX.Element => (
-  <svg className={cls} fill="currentColor" viewBox="0 0 896 1024">
-    {renderTitle(title)}
-    <path d="M694.875 448C666.375 337.781 567.125 256 448 256c-119.094 0-218.375 81.781-246.906 192H0v128h201.094C229.625 686.25 328.906 768 448 768c119.125 0 218.375-81.75 246.875-192H896V448H694.875zM448 640c-70.656 0-128-57.375-128-128 0-70.656 57.344-128 128-128 70.625 0 128 57.344 128 128C576 582.625 518.625 640 448 640z" />
-  </svg>
-);
-
-export const lightningBolt: Icon = (cls, title) => (
-  <svg
-    className={cls}
-    fill="none"
-    strokeLinecap="round"
-    strokeLinejoin="round"
-    strokeWidth="2"
-    stroke="currentColor"
-    viewBox="0 0 24 24"
-  >
-    {renderTitle(title)}
-    <path d="M13 10V3L4 14h7v7l9-11h-7z" />
-  </svg>
-);
-
-export const lightBulb: Icon = (cls, title) => (
-  <svg
-    className={cls}
-    fill="none"
-    strokeLinecap="round"
-    strokeLinejoin="round"
-    strokeWidth="2"
-    viewBox="0 0 24 24"
-    stroke="currentColor"
-  >
-    {renderTitle(title)}
-    <path d="M9.663 17h4.673M12 3v1m6.364 1.636l-.707.707M21 12h-1M4 12H3m3.343-5.657l-.707-.707m2.828 9.9a5 5 0 117.072 0l-.548.547A3.374 3.374 0 0014 18.469V19a2 2 0 11-4 0v-.531c0-.895-.356-1.754-.988-2.386l-.548-.547z" />
-  </svg>
-);
-
-export const code: Icon = (cls, title) => (
-  <svg
-    className={cls}
-    fill="none"
-    strokeLinecap="round"
-    strokeLinejoin="round"
-    strokeWidth="2"
-    stroke="currentColor"
-    viewBox="0 0 24 24"
-  >
-    {renderTitle(title)}
-    <path d="M10 20l4-16m4 4l4 4-4 4M6 16l-4-4 4-4" />
-  </svg>
-);
-
-export const cloud: Icon = (cls, title) => (
-  <svg
-    className={cls}
-    fill="none"
-    strokeLinecap="round"
-    strokeLinejoin="round"
-    strokeWidth="2"
-    stroke="currentColor"
-    viewBox="0 0 24 24"
-  >
-    {renderTitle(title)}
-    <path d="M 8 18.999 C 4.151 19.002 1.743 14.837 3.665 11.502 C 4.396 10.234 5.645 9.35 7.084 9.083 C 7.795 5.299 12.336 3.703 15.258 6.211 C 16.121 6.952 16.706 7.965 16.916 9.083 C 20.699 9.802 22.285 14.346 19.771 17.263 C 18.825 18.36 17.449 18.994 16 18.999 Z" />
-  </svg>
-);
-
-export const cloudUpload: Icon = (cls, title) => (
-  <svg
-    className={cls}
-    fill="none"
-    strokeLinecap="round"
-    strokeLinejoin="round"
-    strokeWidth="2"
-    viewBox="0 0 24 24"
-    stroke="currentColor"
-  >
-    {renderTitle(title)}
-    <path d="M8 17a5 5 0 01-.916-9.916 5.002 5.002 0 019.832 0A5.002 5.002 0 0116 17m-7-5l3-3m0 0l3 3m-3-3v12" />
-  </svg>
-);
-
-export const document: Icon = (cls, title) => (
-  <svg
-    className={cls}
-    fill="none"
-    strokeLinecap="round"
-    strokeLinejoin="round"
-    strokeWidth="2"
-    stroke="currentColor"
-    viewBox="0 0 24 24"
-  >
-    {renderTitle(title)}
-    <path d="M7 21h10a2 2 0 002-2V9.414a1 1 0 00-.293-.707l-5.414-5.414A1 1 0 0012.586 3H7a2 2 0 00-2 2v14a2 2 0 002 2z" />
-  </svg>
-);
-
-export const documentReport: Icon = (cls, title) => (
-  <svg
-    className={cls}
-    fill="none"
-    strokeLinecap="round"
-    strokeLinejoin="round"
-    strokeWidth="2"
-    stroke="currentColor"
-    viewBox="0 0 24 24"
-  >
-    {renderTitle(title)}
-    <path d="M9 17v-2m3 2v-4m3 4v-6m2 10H7a2 2 0 01-2-2V5a2 2 0 012-2h5.586a1 1 0 01.707.293l5.414 5.414a1 1 0 01.293.707V19a2 2 0 01-2 2z" />
-  </svg>
-);
-
-export const documentDuplicate: Icon = (cls, title) => (
-  <svg
-    className={cls}
-    fill="none"
-    strokeLinecap="round"
-    strokeLinejoin="round"
-    strokeWidth="2"
-    stroke="currentColor"
-    viewBox="0 0 24 24"
-  >
-    {renderTitle(title)}
-    <path d="M8 7v8a2 2 0 002 2h6M8 7V5a2 2 0 012-2h4.586a1 1 0 01.707.293l4.414 4.414a1 1 0 01.293.707V15a2 2 0 01-2 2h-2M8 7H6a2 2 0 00-2 2v10a2 2 0 002 2h8a2 2 0 002-2v-2" />
-  </svg>
-);
-
-export const solidDocument: Icon = (cls, title) => (
-  <svg className={cls} fill="currentColor" viewBox="0 0 24 24 ">
-    {renderTitle(title)}
-    <path
-      fillRule="evenodd"
-      d="M4 4a2 2 0 012-2h4.586A2 2 0 0112 2.586L15.414 6A2 2 0 0116 7.414V16a2 2 0 01-2 2H6a2 2 0 01-2-2V4z"
-      clipRule="evenodd"
-    />
-  </svg>
-);
-
-export const pencil: Icon = (cls, title) => (
-  <svg
-    className={cls}
-    fill="none"
-    strokeLinecap="round"
-    strokeLinejoin="round"
-    strokeWidth="2"
-    stroke="currentColor"
-    viewBox="0 0 24 24"
-  >
-    {renderTitle(title)}
-    <path d="M15.232 5.232l3.536 3.536m-2.036-5.036a2.5 2.5 0 113.536 3.536L6.5 21.036H3v-3.572L16.732 3.732z" />
-  </svg>
-);
-
-export const merge: Icon = (cls, title) => (
-  <svg className={cls} fill="currentColor" viewBox="0 0 768 1024">
-    {renderTitle(title)}
-    <path d="M640 448c-47.625 0-88.625 26.312-110.625 64.906C523.625 512.5 518 512 512 512c-131.062 0-255.438-99.844-300.812-223.438C238.469 265.09400000000005 256 230.71900000000005 256 192c0-70.656-57.344-128-128-128S0 121.34400000000005 0 192c0 47.219 25.844 88.062 64 110.281V721.75C25.844 743.938 0 784.75 0 832c0 70.625 57.344 128 128 128s128-57.375 128-128c0-47.25-25.844-88.062-64-110.25V491.469C276.156 580.5 392.375 640 512 640c6.375 0 11.625-0.438 17.375-0.625C551.5 677.812 592.5 704 640 704c70.625 0 128-57.375 128-128C768 505.344 710.625 448 640 448zM128 896c-35.312 0-64-28.625-64-64 0-35.312 28.688-64 64-64 35.406 0 64 28.688 64 64C192 867.375 163.406 896 128 896zM128 256c-35.312 0-64-28.594-64-64s28.688-64 64-64c35.406 0 64 28.594 64 64S163.406 256 128 256zM640 640c-35.312 0-64-28.625-64-64 0-35.406 28.688-64 64-64 35.375 0 64 28.594 64 64C704 611.375 675.375 640 640 640z" />
-  </svg>
-);
-
-export const calendar: Icon = (cls, title) => (
-  <svg className={cls} fill="currentColor" viewBox="0 0 20 20">
-    {renderTitle(title)}
-    <path
-      fillRule="evenodd"
-      d="M6 2a1 1 0 00-1 1v1H4a2 2 0 00-2 2v10a2 2 0 002 2h12a2 2 0 002-2V6a2 2 0 00-2-2h-1V3a1 1 0 10-2 0v1H7V3a1 1 0 00-1-1zm0 5a1 1 0 000 2h8a1 1 0 100-2H6z"
-      clipRule="evenodd"
-    />
-  </svg>
-);
-
-export const search: Icon = (cls, title) => (
-  <svg
-    className={cls}
-    fill="none"
-    strokeLinecap="round"
-    strokeLinejoin="round"
-    strokeWidth="2"
-    stroke="currentColor"
-    viewBox="0 0 24 24"
-  >
-    {renderTitle(title)}
-    <path d="M21 21l-6-6m2-5a7 7 0 11-14 0 7 7 0 0114 0z" />
-  </svg>
-);
-
-export const chevronDown: Icon = (cls, title) => (
-  <svg className={cls} fill="currentColor" viewBox="0 0 20 20">
-    {renderTitle(title)}
-    <path
-      fillRule="evenodd"
-      d="M5.293 7.293a1 1 0 011.414 0L10 10.586l3.293-3.293a1 1 0 111.414 1.414l-4 4a1 1 0 01-1.414 0l-4-4a1 1 0 010-1.414z"
-      clipRule="evenodd"
-    />
-  </svg>
-);
-
-export const chevronRight: Icon = (cls, title) => (
-  <svg className={cls} fill="currentColor" viewBox="0 0 20 20">
-    {renderTitle(title)}
-    <path
-      transform="rotate(-90 10 10)"
-      fillRule="evenodd"
-      d="M5.293 7.293a1 1 0 011.414 0L10 10.586l3.293-3.293a1 1 0 111.414 1.414l-4 4a1 1 0 01-1.414 0l-4-4a1 1 0 010-1.414z"
-      clipRule="evenodd"
-    />
-  </svg>
-);
-
-export const x: Icon = (cls, title) => (
-  <svg
-    className={cls}
-    fill="none"
-    strokeLinecap="round"
-    strokeLinejoin="round"
-    strokeWidth="2"
-    stroke="currentColor"
-    viewBox="0 0 24 24"
-  >
-    {renderTitle(title)}
-    <path d="M6 18L18 6M6 6l12 12" />
-  </svg>
-);
-
-export const check: Icon = (cls, title) => (
-  <svg
-    className={cls}
-    fill="none"
-    strokeLinecap="round"
-    strokeLinejoin="round"
-    strokeWidth="2"
-    viewBox="0 0 24 24"
-    stroke="currentColor"
-  >
-    {renderTitle(title)}
-    <path d="M5 13l4 4L19 7" />
-  </svg>
-);
-
-export const checkCircle: Icon = (cls, title) => (
-  <svg
-    className={cls}
-    fill="none"
-    strokeLinecap="round"
-    strokeLinejoin="round"
-    strokeWidth="2"
-    viewBox="0 0 24 24"
-    stroke="currentColor"
-  >
-    {renderTitle(title)}
-    <path d="M9 12l2 2 4-4m6 2a9 9 0 11-18 0 9 9 0 0118 0z" />
-  </svg>
-);
-
-export const xCircle: Icon = (cls, title) => (
-  <svg
-    className={cls}
-    fill="none"
-    strokeLinecap="round"
-    strokeLinejoin="round"
-    strokeWidth="2"
-    viewBox="0 0 24 24"
-    stroke="currentColor"
-  >
-    {renderTitle(title)}
-    <path d="M10 14l2-2m0 0l2-2m-2 2l-2-2m2 2l2 2m7-2a9 9 0 11-18 0 9 9 0 0118 0z" />
-  </svg>
-);
-
-export const exclamation: Icon = (cls, title) => (
-  <svg
-    className={cls}
-    fill="none"
-    strokeLinecap="round"
-    strokeLinejoin="round"
-    strokeWidth="2"
-    viewBox="0 0 24 24"
-    stroke="currentColor"
-  >
-    {renderTitle(title)}
-    <path d="M12 9v2m0 4h.01m-6.938 4h13.856c1.54 0 2.502-1.667 1.732-3L13.732 4c-.77-1.333-2.694-1.333-3.464 0L3.34 16c-.77 1.333.192 3 1.732 3z" />
-  </svg>
-);
-
-export const exclamationCircle: Icon = (cls, title) => (
-  <svg
-    className={cls}
-    fill="none"
-    strokeLinecap="round"
-    strokeLinejoin="round"
-    strokeWidth="2"
-    viewBox="0 0 24 24"
-    stroke="currentColor"
-  >
-    {renderTitle(title)}
-    <path d="M12 8v4m0 4h.01M21 12a9 9 0 11-18 0 9 9 0 0118 0z" />
-  </svg>
-);
-
-export const playCircle: Icon = (cls, title) => (
-  <svg
-    className={cls}
-    fill="none"
-    strokeLinecap="round"
-    strokeLinejoin="round"
-    strokeWidth="2"
-    viewBox="0 0 24 24"
-    stroke="currentColor"
-  >
-    {renderTitle(title)}
-    <path d="M14.752 11.168l-3.197-2.132A1 1 0 0010 9.87v4.263a1 1 0 001.555.832l3.197-2.132a1 1 0 000-1.664z" />
-  </svg>
-);
-
-export const questionMarkCircle: Icon = (cls, title) => (
-  <svg
-    className={cls}
-    fill="none"
-    strokeLinecap="round"
-    strokeLinejoin="round"
-    strokeWidth="2"
-    viewBox="0 0 24 24"
-    stroke="currentColor"
-  >
-    {renderTitle(title)}
-    <path d="M8.228 9c.549-1.165 2.03-2 3.772-2 2.21 0 4 1.343 4 3 0 1.4-1.278 2.575-3.006 2.907-.542.104-.994.54-.994 1.093m0 3h.01M21 12a9 9 0 11-18 0 9 9 0 0118 0z" />
-  </svg>
-);
-
-export const dotsCircle: Icon = (cls, title) => (
-  <svg
-    className={cls}
-    fill="none"
-    strokeLinecap="round"
-    strokeLinejoin="round"
-    strokeWidth="2"
-    viewBox="0 0 24 24"
-    stroke="currentColor"
-  >
-    {renderTitle(title)}
-    <path d="M8 12h.01M12 12h.01M16 12h.01M21 12a9 9 0 11-18 0 9 9 0 0118 0z" />
-  </svg>
-);
-
-export const plus: Icon = (cls, title) => (
-  <svg className={cls} fill="none" stroke="currentColor" viewBox="0 0 24 24">
-    {renderTitle(title)}
-    <path
-      strokeLinecap="round"
-      strokeLinejoin="round"
-      strokeWidth={2}
-      d="M12 6v6m0 0v6m0-6h6m-6 0H6"
-    />
-  </svg>
-);
-
-export const minus: Icon = (cls, title) => (
-  <svg className={cls} fill="none" stroke="currentColor" viewBox="0 0 24 24">
-    {renderTitle(title)}
-    <path
-      strokeLinecap="round"
-      strokeLinejoin="round"
-      strokeWidth={2}
-      d="M20 12H4"
-    />
-  </svg>
-);
-
-export const plusCircle: Icon = (cls, title) => (
-  <svg
-    className={cls}
-    fill="none"
-    strokeLinecap="round"
-    strokeLinejoin="round"
-    strokeWidth="2"
-    viewBox="0 0 24 24"
-    stroke="currentColor"
-  >
-    {renderTitle(title)}
-    <path d="M12 9v3m0 0v3m0-3h3m-3 0H9m12 0a9 9 0 11-18 0 9 9 0 0118 0z" />
-  </svg>
-);
-
-export const minusCircle: Icon = (cls, title) => (
-  <svg
-    className={cls}
-    fill="none"
-    strokeLinecap="round"
-    strokeLinejoin="round"
-    strokeWidth="2"
-    viewBox="0 0 24 24"
-    stroke="currentColor"
-  >
-    {renderTitle(title)}
-    <path d="M15 12H9m12 0a9 9 0 11-18 0 9 9 0 0118 0z" />
-  </svg>
-);
-
-export const stackTrace: Icon = (cls, title) => (
-  <svg className={cls} fill="none" stroke="currentColor" viewBox="0 0 24 24">
-    {renderTitle(title)}
-    <path
-      strokeLinecap="round"
-      strokeLinejoin="round"
-      strokeWidth={2}
-      d="M4 6h16M4 12h8m-8 6h12"
-    />
-  </svg>
-);
-
-export const refresh: Icon = (cls, title) => (
-  <svg
-    className={cls}
-    fill="none"
-    strokeLinecap="round"
-    strokeLinejoin="round"
-    strokeWidth="2"
-    viewBox="0 0 24 24"
-    stroke="currentColor"
-  >
-    {renderTitle(title)}
-    <path d="M4 4v5h.582m15.356 2A8.001 8.001 0 004.582 9m0 0H9m11 11v-5h-.581m0 0a8.003 8.003 0 01-15.357-2m15.357 2H15" />
-  </svg>
-);
-
-export const chip: Icon = (cls, title) => (
-  <svg className={cls} viewBox="0 0 20 20" fill="currentColor">
-    {renderTitle(title)}
-    <path d="M13 7H7v6h6V7z" />
-    <path
-      fillRule="evenodd"
-      d="M7 2a1 1 0 012 0v1h2V2a1 1 0 112 0v1h2a2 2 0 012 2v2h1a1 1 0 110 2h-1v2h1a1 1 0 110 2h-1v2a2 2 0 01-2 2h-2v1a1 1 0 11-2 0v-1H9v1a1 1 0 11-2 0v-1H5a2 2 0 01-2-2v-2H2a1 1 0 110-2h1V9H2a1 1 0 010-2h1V5a2 2 0 012-2h2V2zM5 5h10v10H5V5z"
-      clipRule="evenodd"
-    />
-  </svg>
-);
-
-export const chevronLeft: Icon = (cls, title) => (
-  <svg className={cls} fill="currentColor" viewBox="0 0 20 20">
-    {renderTitle(title)}
-    <path
-      transform="rotate(90 10 10)"
-      fillRule="evenodd"
-      d="M5.293 7.293a1 1 0 011.414 0L10 10.586l3.293-3.293a1 1 0 111.414 1.414l-4 4a1 1 0 01-1.414 0l-4-4a1 1 0 010-1.414z"
-      clipRule="evenodd"
-    />
-  </svg>
-);
-
-export const clock: Icon = (cls, title) => (
-  <svg
-    className={cls}
-    fill="none"
-    strokeLinecap="round"
-    strokeLinejoin="round"
-    strokeWidth="2"
-    viewBox="0 0 24 24"
-    stroke="currentColor"
-  >
-    {renderTitle(title)}
-    <path d="M12 8v4l3 3m6-3a9 9 0 11-18 0 9 9 0 0118 0z" />
-  </svg>
-);
-
-export const puzzle: Icon = (cls, title) => (
-  <svg
-    className={cls}
-    fill="none"
-    strokeLinecap="round"
-    strokeLinejoin="round"
-    strokeWidth="2"
-    viewBox="0 0 24 24"
-    stroke="currentColor"
-  >
-    {renderTitle(title)}
-    <path d="M11 4a2 2 0 114 0v1a1 1 0 001 1h3a1 1 0 011 1v3a1 1 0 01-1 1h-1a2 2 0 100 4h1a1 1 0 011 1v3a1 1 0 01-1 1h-3a1 1 0 01-1-1v-1a2 2 0 10-4 0v1a1 1 0 01-1 1H7a1 1 0 01-1-1v-3a1 1 0 00-1-1H4a2 2 0 110-4h1a1 1 0 001-1V7a1 1 0 011-1h3a1 1 0 001-1V4z" />
-  </svg>
-);
-
-export const filter: Icon = (cls, title) => (
-  <svg
-    className={cls}
-    fill="none"
-    strokeLinecap="round"
-    strokeLinejoin="round"
-    strokeWidth="2"
-    viewBox="0 0 24 24"
-    stroke="currentColor"
-  >
-    {renderTitle(title)}
-    <path d="M3 4a1 1 0 011-1h16a1 1 0 011 1v2.586a1 1 0 01-.293.707l-6.414 6.414a1 1 0 00-.293.707V17l-4 4v-6.586a1 1 0 00-.293-.707L3.293 7.293A1 1 0 013 6.586V4z" />
-  </svg>
-);
-
-export const slash: Icon = (cls, title) => (
-  <svg
-    className={cls}
-    viewBox="0 0 24 24"
-    stroke="currentColor"
-    strokeWidth="1"
-    strokeLinecap="round"
-    strokeLinejoin="round"
-    fill="none"
-    shapeRendering="geometricPrecision"
-  >
-    {renderTitle(title)}
-    <path d="M16.88 3.549L7.12 20.451" />
-  </svg>
-);
-
-export const selector: Icon = (cls, title) => (
-  <svg
-    className={cls}
-    fill="none"
-    strokeLinecap="round"
-    strokeLinejoin="round"
-    strokeWidth="2"
-    viewBox="0 0 24 24"
-    stroke="currentColor"
-  >
-    {renderTitle(title)}
-    <path d="M8 9l4-4 4 4m0 6l-4 4-4-4" />
-  </svg>
-);
-
-export const user: Icon = (cls, title) => (
-  <svg
-    className={cls}
-    fill="none"
-    strokeLinecap="round"
-    strokeLinejoin="round"
-    strokeWidth="2"
-    viewBox="0 0 24 24"
-    stroke="currentColor"
-  >
-    {renderTitle(title)}
-    <path d="M16 7a4 4 0 11-8 0 4 4 0 018 0zM12 14a7 7 0 00-7 7h14a7 7 0 00-7-7z" />
-  </svg>
-);
-
-export const userAdd: Icon = (cls, title) => (
-  <svg
-    className={cls}
-    fill="none"
-    strokeLinecap="round"
-    strokeLinejoin="round"
-    strokeWidth="2"
-    viewBox="0 0 24 24"
-    stroke="currentColor"
-  >
-    {renderTitle(title)}
-    <path d="M18 9v3m0 0v3m0-3h3m-3 0h-3m-2-5a4 4 0 11-8 0 4 4 0 018 0zM3 20a6 6 0 0112 0v1H3v-1z" />
-  </svg>
-);
-
-export const userRemove: Icon = (cls, title) => (
-  <svg
-    className={cls}
-    fill="none"
-    strokeLinecap="round"
-    strokeLinejoin="round"
-    strokeWidth="2"
-    viewBox="0 0 24 24"
-    stroke="currentColor"
-  >
-    {renderTitle(title)}
-    <path d="M13 7a4 4 0 11-8 0 4 4 0 018 0zM9 14a6 6 0 00-6 6v1h12v-1a6 6 0 00-6-6zM21 12h-6" />
-  </svg>
-);
-
-export const userCircle: Icon = (cls, title) => (
-  <svg
-    className={cls}
-    fill="none"
-    strokeLinecap="round"
-    strokeLinejoin="round"
-    strokeWidth="2"
-    viewBox="0 0 24 24"
-    stroke="currentColor"
-  >
-    {renderTitle(title)}
-    <path d="M5.121 17.804A13.937 13.937 0 0112 16c2.5 0 4.847.655 6.879 1.804M15 10a3 3 0 11-6 0 3 3 0 016 0zm6 2a9 9 0 11-18 0 9 9 0 0118 0z" />
-  </svg>
-);
-
-export const logout: Icon = (cls, title) => (
-  <svg className={cls} viewBox="0 0 20 20" fill="currentColor">
-    {renderTitle(title)}
-    <path
-      fillRule="evenodd"
-      d="M3 3a1 1 0 00-1 1v12a1 1 0 102 0V4a1 1 0 00-1-1zm10.293 9.293a1 1 0 001.414 1.414l3-3a1 1 0 000-1.414l-3-3a1 1 0 10-1.414 1.414L14.586 9H7a1 1 0 100 2h7.586l-1.293 1.293z"
-      clipRule="evenodd"
-    />
-  </svg>
-);
-
-export const key: Icon = (cls, title) => (
-  <svg
-    className={cls}
-    fill="none"
-    strokeLinecap="round"
-    strokeLinejoin="round"
-    strokeWidth="2"
-    viewBox="0 0 24 24"
-    stroke="currentColor"
-  >
-    {renderTitle(title)}
-    <path d="M15 7a2 2 0 012 2m4 0a6 6 0 01-7.743 5.743L11 17H9v2H7v2H4a1 1 0 01-1-1v-2.586a1 1 0 01.293-.707l5.964-5.964A6 6 0 1121 9z" />
-  </svg>
-);
-
-export const wrench: Icon = (cls, title) => (
-  <svg
-    className={cls}
-    fill="none"
-    strokeLinecap="round"
-    strokeLinejoin="round"
-    strokeWidth="2"
-    viewBox="0 0 24 24"
-    stroke="currentColor"
-  >
-    {renderTitle(title)}
-    <path d="M 10.78 9.805 L 1.5 19.009 L 4.999 22.497 L 14.26 13.209 C 16.438 14.027 19.205 13.797 20.962 12.048 C 22.858 10.158 22.853 6.986 21.75 4.699 L 17.657 8.779 L 15.205 6.336 L 19.298 2.256 C 17.014 1.146 13.811 1.141 11.916 3.03 C 10.133 4.807 9.911 7.605 10.78 9.805 Z" />
-  </svg>
-);
-
-export const database: Icon = (cls, title) => (
-  <svg className={cls} viewBox="0 0 20 20" fill="currentColor">
-    {renderTitle(title)}
-    <path d="M3 12v3c0 1.657 3.134 3 7 3s7-1.343 7-3v-3c0 1.657-3.134 3-7 3s-7-1.343-7-3z" />
-    <path d="M3 7v3c0 1.657 3.134 3 7 3s7-1.343 7-3V7c0 1.657-3.134 3-7 3S3 8.657 3 7z" />
-    <path d="M17 5c0 1.657-3.134 3-7 3S3 6.657 3 5s3.134-3 7-3 7 1.343 7 3z" />
-  </svg>
-);
-
-export const menuAlt2: Icon = (cls, title) => (
-  <svg className={cls} fill="none" stroke="currentColor" viewBox="0 0 24 24">
-    {renderTitle(title)}
-    <path
-      strokeLinecap="round"
-      strokeLinejoin="round"
-      strokeWidth="2"
-      d="M4 6h16M4 12h16M4 18h7"
-    />
-  </svg>
-);
-
-export const errCircle: Icon = (cls, title) => (
-  <svg className={cls} viewBox="0 0 20 20" fill="currentColor">
-    {renderTitle(title)}
-    <path
-      fillRule="evenodd"
-      d="M10 18a8 8 0 100-16 8 8 0 000 16zM8.707 7.293a1 1 0 00-1.414 1.414L8.586 10l-1.293 1.293a1 1 0 101.414 1.414L10 11.414l1.293 1.293a1 1 0 001.414-1.414L11.414 10l1.293-1.293a1 1 0 00-1.414-1.414L10 8.586 8.707 7.293z"
-      clipRule="evenodd"
-    />
-  </svg>
-);
-
-export const photograph: Icon = (cls, title) => (
-  <svg className={cls} viewBox="0 0 20 20" fill="currentColor">
-    {renderTitle(title)}
-    <path
-      fillRule="evenodd"
-      d="M4 3a2 2 0 00-2 2v10a2 2 0 002 2h12a2 2 0 002-2V5a2 2 0 00-2-2H4zm12 12H4l4-8 3 6 2-4 3 6z"
-      clipRule="evenodd"
-    />
-  </svg>
-);
-
-export const pulse: Icon = (cls, title) => (
-  <svg
-    className={cls}
-    fill="none"
-    strokeLinecap="round"
-    strokeLinejoin="round"
-    strokeWidth="2"
-    viewBox="0 0 24 24"
-    stroke="currentColor"
-  >
-    {renderTitle(title)}
-    <polyline points="2 14.308 5.076 14.308 8.154 2 11.231 20.462 14.308 9.692 15.846 14.308 18.924 14.308" />
-    <circle cx="20.462" cy="14.308" r="1.538" />
-  </svg>
-);
-
-export const githubLogo: Icon = (cls, title) => (
-  <svg className={cls} viewBox="0 0 16 16" fill="currentColor">
-    {renderTitle(title)}
-    <path
-      fillRule="evenodd"
-      d="M8 0C3.58 0 0 3.58 0 8c0 3.54 2.29 6.53 5.47 7.59.4.07.55-.17.55-.38 0-.19-.01-.82-.01-1.49-2.01.37-2.53-.49-2.69-.94-.09-.23-.48-.94-.82-1.13-.28-.15-.68-.52-.01-.53.63-.01 1.08.58 1.23.82.72 1.21 1.87.87 2.33.66.07-.52.28-.87.51-1.07-1.78-.2-3.64-.89-3.64-3.95 0-.87.31-1.59.82-2.15-.08-.2-.36-1.02.08-2.12 0 0 .67-.21 2.2.82.64-.18 1.32-.27 2-.27.68 0 1.36.09 2 .27 1.53-1.04 2.2-.82 2.2-.82.44 1.1.16 1.92.08 2.12.51.56.82 1.27.82 2.15 0 3.07-1.87 3.75-3.65 3.95.29.25.54.73.54 1.48 0 1.07-.01 1.93-.01 2.2 0 .21.15.46.55.38A8.013 8.013 0 0016 8c0-4.42-3.58-8-8-8z"
-    />
-  </svg>
-);
-
-export const azureLogo: Icon = (cls, title) => (
-  <svg className={cls} viewBox="0 0 19.7 15.2" fill="currentColor">
-    {renderTitle(title)}
-    <path d="M 9.105 14.431 C 11.634 13.984 13.723 13.614 13.747 13.609 L 13.79 13.6 L 11.403 10.76 C 10.09 9.199 9.016 7.915 9.016 7.907 C 9.016 7.893 11.481 1.105 11.495 1.081 C 11.499 1.073 13.177 3.969 15.561 8.102 C 17.793 11.971 19.634 15.161 19.651 15.191 L 19.682 15.245 L 12.095 15.244 L 4.508 15.243 L 9.105 14.431 Z M 0 13.565 C 0 13.561 1.125 11.608 2.5 9.225 L 5 4.893 L 7.913 2.448 C 9.515 1.104 10.83 0.002 10.836 0 C 10.841 -0.002 10.82 0.051 10.789 0.118 C 10.758 0.185 9.334 3.238 7.625 6.903 L 4.518 13.566 L 2.259 13.569 C 1.017 13.571 0 13.569 0 13.565 Z" />
-  </svg>
-);
-
-export const encoreLogo: Icon = (cls, title) => (
-  <svg className={cls} viewBox="0 0 243 203" fill="currentColor">
-    {renderTitle(title)}
-    <path
-      fillRule="evenodd"
-      d="M0,175 C0,82.9190589 73,0 175,0 C175,0 175,67 175,67 C111.870929,67 67,117.841363 67,175 C66.8660649,175 0,175 0,175 Z"
-    />
-    <path
-      fillRule="evenodd"
-      d="M175.279086,107.763158 C214.190992,107.763158 242.731481,138.782778 242.731481,175.001086 C242.800404,196.117137 201.758492,202.631579 175.11111,202.631579 C148.463728,202.631579 107.615418,196.151462 107.546296,175.001086 C107.546296,138.251969 136.367179,107.763158 175.279086,107.763158 Z"
-    />
-  </svg>
-);
-
-export const gcpLogo: Icon = (cls, title) => (
-  <svg className={cls} viewBox="0 0 18 14.5">
-    {renderTitle(title)}
-    <path
-      fill="#EA4335"
-      d="M 11.414 3.993 L 11.963 3.993 L 13.527 2.428 L 13.604 1.764 C 10.692 -0.807 6.248 -0.529 3.678 2.383 C 2.963 3.191 2.446 4.154 2.163 5.195 C 2.337 5.124 2.53 5.112 2.712 5.163 L 5.841 4.646 C 5.841 4.646 6 4.383 6.083 4.399 C 7.474 2.87 9.817 2.692 11.425 3.993 L 11.414 3.993 Z"
-    />
-    <path
-      fill="#4285F4"
-      d="M 15.757 5.195 C 15.397 3.871 14.659 2.68 13.632 1.77 L 11.437 3.966 C 12.364 4.723 12.892 5.865 12.869 7.062 L 12.869 7.452 C 13.949 7.452 14.824 8.328 14.824 9.407 C 14.824 10.486 13.949 11.362 12.869 11.362 L 8.96 11.362 L 8.57 11.757 L 8.57 14.102 L 8.96 14.492 L 12.869 14.492 C 15.677 14.514 17.97 12.255 17.992 9.448 C 18.005 7.743 17.165 6.148 15.757 5.195 Z"
-    />
-    <path
-      fill="#34A853"
-      d="M 5.046 14.467 L 8.955 14.467 L 8.955 11.338 L 5.046 11.338 C 4.767 11.338 4.492 11.277 4.238 11.162 L 3.69 11.333 L 2.114 12.897 L 1.977 13.446 C 2.86 14.114 3.938 14.472 5.046 14.467 Z"
-    />
-    <path
-      fill="#FBBC05"
-      d="M 5.046 4.317 C 2.237 4.333 -0.024 6.623 -0.008 9.431 C 0.002 10.999 0.733 12.475 1.977 13.43 L 4.244 11.163 C 3.261 10.719 2.823 9.56 3.267 8.577 C 3.711 7.594 4.869 7.156 5.853 7.6 C 6.286 7.796 6.633 8.144 6.829 8.577 L 9.096 6.31 C 8.133 5.048 6.633 4.31 5.046 4.317 Z"
-    />
-  </svg>
-);
-
-export const inbox: Icon = (cls, title) => (
-  <svg className={cls} fill="none" stroke="currentColor" viewBox="0 0 24 24">
-    {renderTitle(title)}
-    <path
-      strokeLinecap="round"
-      strokeLinejoin="round"
-      strokeWidth="2"
-      d="M8 4H6a2 2 0 00-2 2v12a2 2 0 002 2h12a2 2 0 002-2V6a2 2 0 00-2-2h-2m-4-1v8m0 0l3-3m-3 3L9 8m-5 5h2.586a1 1 0 01.707.293l2.414 2.414a1 1 0 00.707.293h3.172a1 1 0 00.707-.293l2.414-2.414a1 1 0 01.707-.293H20"
-    ></path>
-  </svg>
-);
-
-export const globe: Icon = (cls, title) => (
-  <svg className={cls} fill="none" stroke="currentColor" viewBox="0 0 24 24">
-    {renderTitle(title)}
-    <path
-      strokeLinecap="round"
-      strokeLinejoin="round"
-      strokeWidth="2"
-      d="M3.055 11H5a2 2 0 012 2v1a2 2 0 002 2 2 2 0 012 2v2.945M8 3.935V5.5A2.5 2.5 0 0010.5 8h.5a2 2 0 012 2 2 2 0 104 0 2 2 0 012-2h1.064M15 20.488V18a2 2 0 012-2h3.064M21 12a9 9 0 11-18 0 9 9 0 0118 0z"
-    ></path>
-  </svg>
-);
-
-export const shield: Icon = (cls, title) => (
-  <svg className={cls} fill="none" stroke="currentColor" viewBox="0 0 24 24">
-    {renderTitle(title)}
-    <path
-      strokeLinecap="round"
-      strokeLinejoin="round"
-      strokeWidth="2"
-      d="M9 12l2 2 4-4m5.618-4.016A11.955 11.955 0 0112 2.944a11.955 11.955 0 01-8.618 3.04A12.02 12.02 0 003 9c0 5.591 3.824 10.29 9 11.622 5.176-1.332 9-6.03 9-11.622 0-1.042-.133-2.052-.382-3.016z"
-    ></path>
-  </svg>
-);
-
-export const arrowsExpand: Icon = (cls, title) => (
-  <svg className={cls} fill="none" stroke="currentColor" viewBox="0 0 24 24">
-    {renderTitle(title)}
-    <path
-      strokeLinecap="round"
-      strokeLinejoin="round"
-      strokeWidth="2"
-      d="M4 8V4m0 0h4M4 4l5 5m11-1V4m0 0h-4m4 0l-5 5M4 16v4m0 0h4m-4 0l5-5m11 5l-5-5m5 5v-4m0 4h-4"
-    ></path>
-  </svg>
-);
-
-export const archiveBoxArrowDown: Icon = (cls, title) => (
-  <svg
-    className={cls}
-    fill="none"
-    viewBox="0 0 24 24"
-    strokeWidth={1.5}
-    stroke="currentColor"
-  >
-    {renderTitle(title)}
-    <path
-      strokeLinecap="round"
-      strokeLinejoin="round"
-      d="M20.25 7.5l-.625 10.632a2.25 2.25 0 01-2.247 2.118H6.622a2.25 2.25 0 01-2.247-2.118L3.75 7.5m8.25 3v6.75m0 0l-3-3m3 3l3-3M3.375 7.5h17.25c.621 0 1.125-.504 1.125-1.125v-1.5c0-.621-.504-1.125-1.125-1.125H3.375c-.621 0-1.125.504-1.125 1.125v1.5c0 .621.504 1.125 1.125 1.125z"
-    />
-  </svg>
-);
-
-export const archiveBoxArrowUp: Icon = (cls, title) => (
-  <svg
-    className={cls}
-    fill="none"
-    viewBox="0 0 24 24"
-    strokeWidth={1.5}
-    stroke="currentColor"
-  >
-    {renderTitle(title)}
-    <path
-      strokeLinecap="round"
-      strokeLinejoin="round"
-      d="M21.5192 6.82692L20.7981 19.0946C20.7592 19.7558 20.4691 20.3772 19.9871 20.8315C19.5051 21.2858 18.8677 21.5387 18.2054 21.5385H5.79462C5.13226 21.5387 4.49486 21.2858 4.01288 20.8315C3.53089 20.3772 3.24078 19.7558 3.20192 19.0946L2.48077 6.82692M12 18.0769V10.2885M12 10.2885L8.53846 13.75M12 10.2885L15.4615 13.75M2.04808 6.82692H21.9519C22.6685 6.82692 23.25 6.24538 23.25 5.52885V3.79808C23.25 3.08154 22.6685 2.5 21.9519 2.5H2.04808C1.33154 2.5 0.75 3.08154 0.75 3.79808V5.52885C0.75 6.24538 1.33154 6.82692 2.04808 6.82692Z"
-    />
-  </svg>
-);
-
-export const loading = (
-  cls: string,
-  color: string,
-  baseColor: string,
-  borderWidth: number
-) => (
-  <>
-    <style>{`
-      .loading {
-        -webkit-animation: spinner 0.5s linear infinite;
-        animation: spinner 0.5s linear infinite;
-        border-color: ${baseColor};
-      }
-
-      @-webkit-keyframes spinner {
-        0% { -webkit-transform: rotate(0deg); }
-        100% { -webkit-transform: rotate(360deg); }
-      }
-
-      @keyframes spinner {
-        0% { transform: rotate(0deg); }
-        100% { transform: rotate(360deg); }
-      }
-    `}</style>
-    <div
-      className={`inline-block ${cls} loading rounded-full border-transparent ease-linear`}
-      style={{ borderWidth, borderTopColor: color }}
-    />
-  </>
-);
-
-const renderTitle = (title?: string) => title && <title>{title}</title>;
-=======
 export type Icon =
   | ((cls?: string, title?: string) => JSX.Element)
   | ((props: React.ComponentProps<"svg">) => JSX.Element);
@@ -1915,6 +1059,28 @@
         strokeWidth="2"
         d="M4 8V4m0 0h4M4 4l5 5m11-1V4m0 0h-4m4 0l-5 5M4 16v4m0 0h4m-4 0l5-5m11 5l-5-5m5 5v-4m0 4h-4"
       ></path>
+    </svg>
+  );
+
+  export const archiveBoxArrowDown: Icon = (cls, title) => (
+    <svg className={cls} fill="none" viewBox="0 0 24 24" strokeWidth={1.5} stroke="currentColor">
+      {renderTitle(title)}
+      <path
+        strokeLinecap="round"
+        strokeLinejoin="round"
+        d="M20.25 7.5l-.625 10.632a2.25 2.25 0 01-2.247 2.118H6.622a2.25 2.25 0 01-2.247-2.118L3.75 7.5m8.25 3v6.75m0 0l-3-3m3 3l3-3M3.375 7.5h17.25c.621 0 1.125-.504 1.125-1.125v-1.5c0-.621-.504-1.125-1.125-1.125H3.375c-.621 0-1.125.504-1.125 1.125v1.5c0 .621.504 1.125 1.125 1.125z"
+      />
+    </svg>
+  );
+  
+  export const archiveBoxArrowUp: Icon = (cls, title) => (
+    <svg className={cls} fill="none" viewBox="0 0 24 24" strokeWidth={1.5} stroke="currentColor">
+      {renderTitle(title)}
+      <path
+        strokeLinecap="round"
+        strokeLinejoin="round"
+        d="M21.5192 6.82692L20.7981 19.0946C20.7592 19.7558 20.4691 20.3772 19.9871 20.8315C19.5051 21.2858 18.8677 21.5387 18.2054 21.5385H5.79462C5.13226 21.5387 4.49486 21.2858 4.01288 20.8315C3.53089 20.3772 3.24078 19.7558 3.20192 19.0946L2.48077 6.82692M12 18.0769V10.2885M12 10.2885L8.53846 13.75M12 10.2885L15.4615 13.75M2.04808 6.82692H21.9519C22.6685 6.82692 23.25 6.24538 23.25 5.52885V3.79808C23.25 3.08154 22.6685 2.5 21.9519 2.5H2.04808C1.33154 2.5 0.75 3.08154 0.75 3.79808V5.52885C0.75 6.24538 1.33154 6.82692 2.04808 6.82692Z"
+      />
     </svg>
   );
 
@@ -2232,5 +1398,4 @@
   );
 
   const renderTitle = (title?: string) => title && <title>{title}</title>;
-}
->>>>>>> b25d1e29
+}